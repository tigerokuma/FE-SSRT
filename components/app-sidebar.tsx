--- conflicted
+++ resolved
@@ -1,158 +1,135 @@
 "use client"
 
-<<<<<<< HEAD
+import Link from "next/link"
+import Image from "next/image"
+import { useEffect, useMemo, useState } from "react"
+import { usePathname } from "next/navigation"
+import { useUser } from "@clerk/nextjs"
 import { Bell, Home, Settings } from "lucide-react"
-=======
-import Image from "next/image"
->>>>>>> 14ee057d
-import Link from "next/link"
-import useSWR from "swr"
-import { useMemo, useState } from "react"
-import { usePathname } from "next/navigation"
-<<<<<<< HEAD
-import { useState, useEffect } from "react"
-import { colors } from "@/lib/design-system"
-import { AuthService } from "@/lib/auth"
-
-interface Project {
-  id: string
-  name: string
-  description?: string
-  repository_url?: string
-  status: string
-  error_message?: string
-  created_at: string
-  updated_at: string
-  type?: 'repo' | 'file' | 'cli'
-  language?: string
-  license?: string | null
-}
-=======
-import { useUser } from "@clerk/nextjs"
-import { Bell, ChevronDown, ChevronRight, Folder, Settings } from "lucide-react"
->>>>>>> 14ee057d
 
 import {
   Sidebar,
   SidebarContent,
   SidebarFooter,
+  SidebarGroup,
+  SidebarGroupContent,
+  SidebarGroupLabel,
   SidebarHeader,
   SidebarMenu,
+  SidebarMenuButton,
   SidebarMenuItem,
+  SidebarRail,
+  SidebarTrigger,
+  useSidebar,
 } from "@/components/ui/sidebar"
 import { Avatar, AvatarFallback, AvatarImage } from "@/components/ui/avatar"
-
-type Project = { id: string; name: string }
-const fetcher = (url: string) => fetch(url).then((r) => r.json())
-
+import { Button } from "@/components/ui/button"
+import { cn } from "@/lib/utils"
+import { colors } from "@/lib/design-system"
+
+// ---------- Types ----------
+type Project = {
+  id: string
+  name: string
+  language?: string | null
+}
+
+// ---------- Helpers ----------
+function ProjectIcon({ language }: { language?: string | null }) {
+  const lang = language?.toLowerCase()
+  const cls = "h-4 w-4 bg-transparent"
+  if (["javascript", "typescript", "react", "nodejs"].includes(lang ?? "")) {
+    return <img src="/Node_logo.png" alt="Node.js" className={cls} />
+  }
+  if (lang === "vue") return <img src="/Vue_logo.png" alt="Vue" className={cls} />
+  if (lang === "python") return <img src="/Python_logo.png" alt="Python" className={cls} />
+  if (lang === "go") return <img src="/Go_logo.png" alt="Go" className={cls} />
+  if (lang === "java") return <img src="/Java_logo.png" alt="Java" className={cls} />
+  if (lang === "rust") return <img src="/Rust_logo.png" alt="Rust" className={cls} />
+  if (lang === "ruby") return <img src="/Ruby_logo.png" alt="Ruby" className={cls} />
+  return <img src="/Deply_Logo.png" alt="Deply" className={cls} />
+}
+
+function normalizeProjects(payload: any): Project[] {
+  const list =
+    (Array.isArray(payload) && payload) ||
+    (Array.isArray(payload?.projects) && payload.projects) ||
+    (Array.isArray(payload?.data) && payload.data) ||
+    (Array.isArray(payload?.items) && payload.items) ||
+    (Array.isArray(payload?.result) && payload.result) ||
+    (Array.isArray(payload?.data?.projects) && payload.data.projects) ||
+    []
+
+  return list
+    .map((p: any) => ({
+      id: p.id ?? p.project_id ?? p._id ?? p.uuid ?? null,
+      name: p.name ?? p.project_name ?? p.repo_name ?? p.slug ?? "Untitled",
+      language: p.language ?? p.primary_language ?? p.lang ?? p.stack ?? null,
+    }))
+    .filter((p: Project) => p.id && p.name)
+}
+
+// ---------- Component ----------
 export default function AppSidebar() {
   const pathname = usePathname()
-<<<<<<< HEAD
+  const { user, isLoaded } = useUser()
   const { state, isMobile } = useSidebar()
   const isCollapsed = state === "collapsed"
+
   const [projects, setProjects] = useState<Project[]>([])
-
-  // Function to get project icon based on language (same as homescreen)
-  const getProjectIcon = (project: Project) => {
-    const language = project.language?.toLowerCase()
-    
-    // React/JavaScript projects
-    if (language === 'javascript' || language === 'typescript' || language === 'react' || language === 'nodejs') {
-      return <img src="/Node_logo.png" alt="Node.js" className="h-4 w-4 bg-transparent" />
+  const [isLoading, setIsLoading] = useState(true)
+
+  useEffect(() => {
+    let cancelled = false
+    ;(async () => {
+      if (!isLoaded) return // wait for Clerk to init; spinner shows meanwhile
+      try {
+        setIsLoading(true)
+
+        const uid = user?.id ?? "user-123" // fallback for dev/signed-out
+        const apiBase = process.env.NEXT_PUBLIC_API_URL ?? "http://localhost:3000"
+
+        // If your API validates Clerk JWTs, uncomment:
+        // const token = await user?.getToken({ template: "backend" }).catch(() => null)
+        // const authHeader = token ? { Authorization: `Bearer ${token}` } : {}
+
+        const url = `${apiBase}/projects/user/${uid}`
+        console.log("[Sidebar] Fetching:", url)
+
+        const res = await fetch(url, {
+          headers: {
+            "Content-Type": "application/json",
+            // ...authHeader,
+          },
+          credentials: "include", // keep if your API uses cookies
+        })
+
+        if (!res.ok) throw new Error(`Projects fetch failed: ${res.status}`)
+        const json = await res.json()
+        console.log("[Sidebar] API payload:", json)
+        const normalized = normalizeProjects(json)
+        console.log("[Sidebar] Normalized projects:", normalized.length)
+
+        if (!cancelled) setProjects(normalized)
+      } catch (e) {
+        console.error("Sidebar: failed to load projects", e)
+        if (!cancelled) setProjects([])
+      } finally {
+        if (!cancelled) setIsLoading(false)
+      }
+    })()
+    return () => {
+      cancelled = true
     }
-    
-    // Vue projects
-    if (language === 'vue') {
-      return <img src="/Vue_logo.png" alt="Vue" className="h-4 w-4 bg-transparent" />
-    }
-    
-    // Python projects
-    if (language === 'python') {
-      return <img src="/Python_logo.png" alt="Python" className="h-4 w-4 bg-transparent" />
-    }
-    
-    // Go projects
-    if (language === 'go') {
-      return <img src="/Go_logo.png" alt="Go" className="h-4 w-4 bg-transparent" />
-    }
-    
-    // Java projects
-    if (language === 'java') {
-      return <img src="/Java_logo.png" alt="Java" className="h-4 w-4 bg-transparent" />
-    }
-    
-    // Rust projects
-    if (language === 'rust') {
-      return <img src="/Rust_logo.png" alt="Rust" className="h-4 w-4 bg-transparent" />
-    }
-    
-    // Ruby projects
-    if (language === 'ruby') {
-      return <img src="/Ruby_logo.png" alt="Ruby" className="h-4 w-4 bg-transparent" />
-    }
-    
-    // Default to Deply logo for unknown languages
-    return <img src="/Deply_Logo.png" alt="Deply" className="h-4 w-4 bg-transparent" />
-  }
-
-  // Fetch projects function (same as homescreen)
-  const fetchProjects = async () => {
-    try {
-      const response = await AuthService.fetchWithAuth('http://localhost:3000/projects/user/user-123')
-      
-      if (!response.ok) {
-        throw new Error('Failed to fetch projects')
-      }
-      
-      const data = await response.json()
-      setProjects(data)
-      return data
-    } catch (err) {
-      console.error('Error fetching projects:', err)
-      throw err
-    }
-  }
-
-  // Fetch projects on component mount
-  useEffect(() => {
-    fetchProjects()
-  }, [])
-
-  const mainNavItems = [
-    {
-      title: "Dashboard",
-      href: "/",
-      icon: Home
-    },
-    {
-      title: "Alert Center",
-      href: "/alerts",
-      icon: Bell
-    },
-    // {
-    //   title: "Team Alert Routing",
-    //   href: "/team-routing",
-    //   icon: Users
-    // },
-  ]
-=======
-  const { user } = useUser()
-
-  const { data, isLoading } = useSWR<{ projects: Project[] }>(
-    "/api/projects",
-    fetcher,
-    { revalidateOnFocus: false }
+  }, [isLoaded, user?.id])
+
+  const mainNavItems = useMemo(
+    () => [
+      { title: "Dashboard", href: "/project", icon: Home },
+      { title: "Alert Center", href: "/alerts", icon: Bell },
+    ],
+    []
   )
-  const projects = useMemo(() => data?.projects ?? [], [data])
->>>>>>> 14ee057d
-
-  const [openProjects, setOpenProjects] = useState(false)
-  if (!isLoading && projects.length > 0 && !openProjects) {
-    setTimeout(() => setOpenProjects(true), 0)
-  }
-
-  const isInProjects = pathname.startsWith("/project")
-  const isInAlerts = pathname.startsWith("/alerts")
 
   const displayName =
     user?.fullName ||
@@ -161,154 +138,194 @@
     "User"
 
   return (
-    <Sidebar side="left" collapsible="icon" className="w-[240px] bg-white border-r">
-      {/* Brand (now clickable to /project) */}
-      <SidebarHeader className="p-4">
-        <Link
-          href="/project"
-          className="flex items-center gap-2 rounded-md px-2 py-1 hover:bg-gray-100 focus-visible:outline-none focus-visible:ring-2 focus-visible:ring-gray-300"
-          aria-label="Go to Projects"
+    <Sidebar
+      variant="sidebar"
+      collapsible="icon"
+      side="left"
+      style={{ backgroundColor: colors.background.card }}
+    >
+      <SidebarRail />
+
+      {/* Header: brand + collapse trigger */}
+      <SidebarHeader className="relative">
+        <div
+          className={cn(
+            "flex items-center gap-2 px-4 py-3",
+            isCollapsed && !isMobile && "justify-center px-2"
+          )}
         >
-          <Image src="/deply-mark.svg" alt="Deply" width={24} height={24} />
-          <span className="text-base leading-6 font-normal text-black">Deply</span>
-        </Link>
+          {(!isCollapsed || isMobile) && (
+            <Link
+              href="/project"
+              className="flex items-center gap-2 rounded-md px-2 py-1 hover:bg-gray-100 dark:hover:bg-neutral-800"
+              aria-label="Go to Projects"
+            >
+              <Image src="/deply-mark.svg" alt="Deply" width={24} height={24} />
+              <span className="text-base leading-6 font-normal">Deply</span>
+            </Link>
+          )}
+          {!isMobile && (
+            <SidebarTrigger
+              className={cn(isCollapsed ? "w-full flex justify-center" : "ml-auto")}
+              aria-label="Toggle sidebar"
+            >
+              <Image
+                src="/deply-mark.svg"
+                alt="Deply"
+                width={24}
+                height={24}
+                className={cn(!isCollapsed && "hidden")}
+              />
+            </SidebarTrigger>
+          )}
+        </div>
       </SidebarHeader>
 
-<<<<<<< HEAD
-        {projects.length > 0 && (
-          <SidebarGroup>
-            <SidebarGroupLabel>Projects</SidebarGroupLabel>
-            <SidebarGroupContent>
-              <SidebarMenu className="space-y-1">
-                {projects.map((project) => (
-                  <SidebarMenuItem key={project.id}>
-                    <SidebarMenuButton 
-                      asChild 
-                      tooltip={isCollapsed && !isMobile ? project.name : undefined}
+      <SidebarContent>
+        {/* Main Navigation */}
+        <SidebarGroup>
+          <SidebarGroupLabel>Main Navigation</SidebarGroupLabel>
+          <SidebarGroupContent>
+            <SidebarMenu className="space-y-1">
+              {mainNavItems.map((item) => {
+                const active = pathname === item.href
+                return (
+                  <SidebarMenuItem key={item.href}>
+                    <SidebarMenuButton
+                      asChild
+                      isActive={active}
+                      tooltip={isCollapsed && !isMobile ? item.title : undefined}
                       className={cn(
                         "flex items-center rounded-md transition-colors w-full",
-                        isCollapsed && !isMobile ? "justify-center py-2" : "px-4 py-2"
+                        isCollapsed && !isMobile ? "justify-center py-2" : "px-4 py-2",
+                        active
+                          ? "bg-gray-200 text-gray-900 dark:bg-neutral-800 dark:text-white"
+                          : "hover:bg-gray-100 dark:hover:bg-neutral-800"
                       )}
                     >
-                      <Link href={`/project/${project.id}`} className="flex items-center gap-3">
-                        {getProjectIcon(project)}
+                      <Link href={item.href} className="flex items-center gap-3">
+                        <item.icon
+                          className={cn(
+                            "h-5 w-5 shrink-0",
+                            active ? "text-gray-900 dark:text-white" : "text-gray-500 dark:text-gray-400"
+                          )}
+                        />
                         {(!isCollapsed || isMobile) && (
-                          <span className="font-medium truncate text-sm">{project.name}</span>
+                          <span className="font-medium truncate">{item.title}</span>
                         )}
                       </Link>
                     </SidebarMenuButton>
                   </SidebarMenuItem>
-                ))}
-              </SidebarMenu>
-            </SidebarGroupContent>
-          </SidebarGroup>
-        )}
-
+                )
+              })}
+            </SidebarMenu>
+          </SidebarGroupContent>
+        </SidebarGroup>
+
+        {/* Projects */}
+        <SidebarGroup>
+          <SidebarGroupLabel>Projects</SidebarGroupLabel>
+          <SidebarGroupContent>
+            <SidebarMenu className="space-y-1">
+              {/* Loading row */}
+              {isLoading && (
+                <SidebarMenuItem>
+                  <div
+                    className={cn(
+                      "flex items-center gap-3 rounded-md w-full px-4 py-2 text-muted-foreground",
+                      isCollapsed && !isMobile ? "justify-center" : ""
+                    )}
+                  >
+                    <div className="h-4 w-4 animate-spin rounded-full border-2 border-muted-foreground/40 border-t-transparent" />
+                    {(!isCollapsed || isMobile) && <span className="text-sm">Loading projects…</span>}
+                  </div>
+                </SidebarMenuItem>
+              )}
+
+              {/* No data row */}
+              {!isLoading && projects.length === 0 && (
+                <SidebarMenuItem>
+                  <div
+                    className={cn(
+                      "flex items-center rounded-md w-full px-4 py-2 text-muted-foreground",
+                      isCollapsed && !isMobile ? "justify-center" : ""
+                    )}
+                  >
+                    <Image src="/Deply_Logo.png" alt="Deply" width={16} height={16} className="h-4 w-4" />
+                    {(!isCollapsed || isMobile) && <span className="ml-3 text-sm">No projects</span>}
+                  </div>
+                </SidebarMenuItem>
+              )}
+
+              {/* Project rows */}
+              {!isLoading &&
+                projects.map((project) => {
+                  const href = `/project/${project.id}`
+                  const active = pathname.startsWith(href)
+                  return (
+                    <SidebarMenuItem key={project.id}>
+                      <SidebarMenuButton
+                        asChild
+                        isActive={active}
+                        tooltip={isCollapsed && !isMobile ? project.name : undefined}
+                        className={cn(
+                          "flex items-center rounded-md transition-colors w-full",
+                          isCollapsed && !isMobile ? "justify-center py-2" : "px-4 py-2",
+                          active
+                            ? "bg-gray-200 text-gray-900 dark:bg-neutral-800 dark:text-white"
+                            : "hover:bg-gray-100 dark:hover:bg-neutral-800"
+                        )}
+                      >
+                        <Link href={href} className="flex items-center gap-3">
+                          <ProjectIcon language={project.language} />
+                          {(!isCollapsed || isMobile) && (
+                            <span className="font-medium truncate text-sm">{project.name}</span>
+                          )}
+                        </Link>
+                      </SidebarMenuButton>
+                    </SidebarMenuItem>
+                  )
+                })}
+            </SidebarMenu>
+          </SidebarGroupContent>
+        </SidebarGroup>
       </SidebarContent>
+
+      {/* Footer with Clerk user avatar + settings */}
       <SidebarFooter>
         {isCollapsed && !isMobile ? (
           <div className="flex flex-col items-center gap-2 py-4">
             <Avatar className="h-8 w-8">
-              <AvatarImage src="/placeholder-user.jpg" alt="User" />
-              <AvatarFallback>JD</AvatarFallback>
+              <AvatarImage src={user?.imageUrl ?? ""} alt={displayName} />
+              <AvatarFallback>{displayName.slice(0, 2).toUpperCase()}</AvatarFallback>
             </Avatar>
-            <Button 
-              variant="ghost" 
-              size="icon"
-              className="h-8 w-8"
-=======
-      <SidebarContent className="px-2">
-        <SidebarMenu className="px-2">
-          {/* PROJECTS ROW */}
-          <SidebarMenuItem className="mt-2">
-            <div
-              className={`group flex h-10 w-full items-center rounded-md px-2 text-[16px] transition-colors
-                ${isInProjects ? "bg-gray-200 text-gray-900" : "text-[#111] hover:bg-gray-100"}`}
->>>>>>> 14ee057d
-            >
-              <Link href="/project" className="flex min-w-0 flex-1 items-center gap-2">
-                <Folder className="h-4 w-4" />
-                <span className="truncate">Projects</span>
-              </Link>
-              <button
-                type="button"
-                onClick={(e) => {
-                  e.stopPropagation()
-                  setOpenProjects((v) => !v)
-                }}
-                aria-expanded={openProjects}
-                aria-label={openProjects ? "Collapse projects" : "Expand projects"}
-                className="ml-1 flex h-8 w-8 shrink-0 items-center justify-center rounded-md"
-              >
-                {openProjects ? (
-                  <ChevronDown className="h-4 w-4 text-black" />
-                ) : (
-                  <ChevronRight className="h-4 w-4 text-black" />
-                )}
-              </button>
+            <Link href="/settings">
+              <Button variant="ghost" size="icon" className="h-8 w-8" aria-label="Settings">
+                <Settings className="h-4 w-4" />
+              </Button>
+            </Link>
+          </div>
+        ) : (
+          <div className="flex items-center gap-3 p-4">
+            <Avatar className="h-9 w-9 shrink-0">
+              <AvatarImage src={user?.imageUrl ?? ""} alt={displayName} />
+              <AvatarFallback>{displayName.slice(0, 2).toUpperCase()}</AvatarFallback>
+            </Avatar>
+            <div className="min-w-0 flex-1">
+              <div className="truncate text-sm font-medium">{displayName}</div>
+              {user?.primaryEmailAddress?.emailAddress && (
+                <div className="truncate text-xs text-muted-foreground">
+                  {user.primaryEmailAddress.emailAddress}
+                </div>
+              )}
             </div>
-          </SidebarMenuItem>
-
-          {openProjects && (
-            <div className="mt-1 max-h-40 overflow-y-auto pl-4 pr-1">
-              <SidebarMenu>
-                {isLoading && (
-                  <SidebarMenuItem>
-                    <div className="h-8 w-full animate-pulse rounded-md bg-gray-100" />
-                  </SidebarMenuItem>
-                )}
-                {!isLoading && projects.length === 0 && (
-                  <SidebarMenuItem>
-                    <div className="px-2 py-2 text-xs text-gray-500">No projects yet</div>
-                  </SidebarMenuItem>
-                )}
-                {projects.map((p) => {
-                  const href = `/project/${encodeURIComponent(p.id)}`
-                  const active = pathname === href
-                  return (
-                    <SidebarMenuItem key={p.id}>
-                      <Link
-                        href={href}
-                        className={`flex h-8 w-full items-center rounded-md px-3 text-xs font-medium transition-colors
-                          ${active ? "bg-gray-200 text-gray-900" : "text-black hover:bg-gray-100"}`}
-                      >
-                        <span className="truncate">{p.name}</span>
-                      </Link>
-                    </SidebarMenuItem>
-                  )
-                })}
-              </SidebarMenu>
-            </div>
-          )}
-
-          {/* ALERT CENTER ROW */}
-          <SidebarMenuItem className="mt-3">
-            <Link
-              href="/alerts"
-              className={`flex h-10 w-full items-center gap-2 rounded-md px-2 text-[16px] transition-colors
-                ${isInAlerts ? "bg-gray-200 text-gray-900" : "text-[#111] hover:bg-gray-100"}`}
-            >
-              <Bell className="h-4 w-4" />
-              <span>Alert Center</span>
+            <Link href="/settings" aria-label="User settings" className="ml-auto">
+              <Button variant="ghost" size="icon" className="h-8 w-8">
+                <Settings className="h-4 w-4" />
+              </Button>
             </Link>
-          </SidebarMenuItem>
-        </SidebarMenu>
-      </SidebarContent>
-
-      {/* User block */}
-      <SidebarFooter className="mt-auto border-t px-3 py-3">
-        <div className="flex items-center gap-3">
-          <Avatar className="h-9 w-9">
-            <AvatarImage src={user?.imageUrl ?? ""} alt={displayName} />
-            <AvatarFallback>{displayName.slice(0, 2).toUpperCase()}</AvatarFallback>
-          </Avatar>
-          <div className="min-w-0 flex-1">
-            <div className="truncate text-sm font-medium text-black">{displayName}</div>
           </div>
-          <Link href="/settings" aria-label="User settings">
-            <Settings className="h-5 w-5 text-gray-700 hover:text-black" />
-          </Link>
-        </div>
+        )}
       </SidebarFooter>
     </Sidebar>
   )
