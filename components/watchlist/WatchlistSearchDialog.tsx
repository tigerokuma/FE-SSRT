--- conflicted
+++ resolved
@@ -19,14 +19,8 @@
 import { usePackageSearch, useWatchlist } from '../../lib/watchlist/index'
 import { hasVulnerabilities, hasActiveVulnerabilities, getVulnerabilityCount, getHighestSeverity } from '../../lib/watchlist/utils'
 import { PackageCard } from './PackageCard'
-<<<<<<< HEAD
 import { PackageDetailsPanel } from './PackageDetailsPanel'
 import { addRepositoryToWatchlist, fetchWatchlistItems } from "../../lib/watchlist/api"
-=======
-import { PackageDetailsSummary } from './PackageDetailsSummary'
-import { AlertConfigurationDialog } from "./AlertConfigurationDialog"
-import { addRepositoryToWatchlist } from "../../lib/watchlist/api"
->>>>>>> 4f7698ab
 
 interface WatchlistSearchDialogProps {
   trigger?: React.ReactNode
@@ -171,24 +165,7 @@
     }
   }
 
-<<<<<<< HEAD
   const hasResults = searchResults.length > 0
-=======
-  const handleAlertConfigBack = () => {
-    setShowAlertConfig(false)
-    setIsOpen(true) // Reopen search dialog when going back
-  }
-
-  const handleAlertConfigClose = () => {
-    setShowAlertConfig(false)
-    setIsOpen(false)
-    setSelectedPackage(null)
-    setSearchQuery("")
-    clearSearch()
-  }
-
-  const hasResults = filteredResults.length > 0
->>>>>>> 4f7698ab
 
   return (
     <>
@@ -288,6 +265,8 @@
                           onSelect={handlePackageSelect}
                           searchQuery={searchQuery}
                           isSelected={selectedPackage?.name === pkg.name}
+                          onAdd={handleAddToWatchlist}
+                          isAdding={isAdding}
                         />
                       ))}
                     </div>
@@ -319,10 +298,11 @@
 
             {/* Right Panel - Package Details */}
             <div className="w-1/2 flex flex-col min-h-0">
-              <PackageDetailsSummary
+              <PackageDetailsPanel
                 pkg={selectedPackage}
                 onAdd={handleAddToWatchlist}
                 isAdding={isAddingToWatchlist}
+                onClose={() => setSelectedPackage(null)}
               />
             </div>
           </div>
