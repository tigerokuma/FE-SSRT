
import { useState } from "react"
import { Tabs, TabsContent, TabsList, TabsTrigger } from "@/components/ui/tabs"
import { Select, SelectContent, SelectItem, SelectTrigger, SelectValue } from "@/components/ui/select"
import { Button } from "@/components/ui/button"
import { Plus, Shield, AlertTriangle } from "lucide-react"

import type { WatchlistItem } from '../../lib/watchlist/types'
import { filterByType, sortWatchlistItems, hasVulnerabilities, hasActiveVulnerabilities } from '../../lib/watchlist/utils'
import { WatchlistItemGrid } from './WatchlistItemCard'
import { AllDependenciesEmptyState, ProductionEmptyState, DevelopmentEmptyState } from './WatchlistEmptyState'
import { WatchlistSearchDialog } from './WatchlistSearchDialog'

interface WatchlistTabsProps {
  items: WatchlistItem[]
  onItemAction?: (item: WatchlistItem, action: 'view' | 'edit' | 'delete') => void
  onAddDependency?: () => void
  defaultTab?: string
  className?: string
}

type SortOption = 'name' | 'risk' | 'activity' | 'lastUpdate' | 'vulnerabilities'
type SortOrder = 'asc' | 'desc'

export function WatchlistTabs({ 
  items, 
  onItemAction, 
  onAddDependency,
  defaultTab = "all",
  className 
}: WatchlistTabsProps) {
  const [sortBy, setSortBy] = useState<SortOption>('name')
  const [sortOrder, setSortOrder] = useState<SortOrder>('asc')
  const [vulnerabilityFilter, setVulnerabilityFilter] = useState<'all' | 'secure' | 'vulnerable'>('all')

  // Filter items by type and vulnerability status
  const filterItems = (items: WatchlistItem[]) => {
    let filtered = items
    
    // Apply vulnerability filter - use active vulnerabilities for security assessment
    if (vulnerabilityFilter === 'secure') {
      filtered = filtered.filter(item => !hasActiveVulnerabilities(item.vulnerabilities))
    } else if (vulnerabilityFilter === 'vulnerable') {
      filtered = filtered.filter(item => hasActiveVulnerabilities(item.vulnerabilities))
    }
    
    return sortWatchlistItems(filtered, sortBy, sortOrder)
  }

  const allItems = filterItems(items)
  const productionItems = filterItems(filterByType(items, 'production'))
  const developmentItems = filterItems(filterByType(items, 'development'))

  const handleSortChange = (value: string) => {
    const [newSortBy, newSortOrder] = value.split('-') as [SortOption, SortOrder]
    setSortBy(newSortBy)
    setSortOrder(newSortOrder)
  }

  const getSortValue = () => `${sortBy}-${sortOrder}`

  return (
    <Tabs defaultValue={defaultTab} className={`w-full ${className}`}>
      {/* Tab Header with Controls */}
      <div className="flex flex-col gap-4 mb-4">
        <div className="flex flex-col sm:flex-row sm:items-center sm:justify-between gap-4">
          <TabsList className="grid grid-cols-3 max-w-md">
            <TabsTrigger value="all">All Dependencies</TabsTrigger>
            <TabsTrigger value="production">Production</TabsTrigger>
            <TabsTrigger value="development">Development</TabsTrigger>
          </TabsList>
          
          <div className="flex gap-2">
            {/* Vulnerability Filter */}
            <Select value={vulnerabilityFilter} onValueChange={(value) => setVulnerabilityFilter(value as any)}>
              <SelectTrigger className="w-40">
                <SelectValue placeholder="Filter by security" />
              </SelectTrigger>
              <SelectContent>
                <SelectItem value="all">All packages</SelectItem>
                <SelectItem value="secure">Secure only</SelectItem>
                <SelectItem value="vulnerable">With vulnerabilities</SelectItem>
              </SelectContent>
            </Select>

            {/* Sort Options */}
            <Select value={getSortValue()} onValueChange={handleSortChange}>
              <SelectTrigger className="w-40">
                <SelectValue placeholder="Sort by" />
              </SelectTrigger>
              <SelectContent>
                <SelectItem value="name-asc">Name A-Z</SelectItem>
                <SelectItem value="name-desc">Name Z-A</SelectItem>
                <SelectItem value="risk-asc">Risk Low-High</SelectItem>
                <SelectItem value="risk-desc">Risk High-Low</SelectItem>
                <SelectItem value="activity-asc">Activity Low-High</SelectItem>
                <SelectItem value="activity-desc">Activity High-Low</SelectItem>
                <SelectItem value="vulnerabilities-desc">Most Vulnerable</SelectItem>
                <SelectItem value="vulnerabilities-asc">Least Vulnerable</SelectItem>
                <SelectItem value="lastUpdate-desc">Recently Updated</SelectItem>
                <SelectItem value="lastUpdate-asc">Oldest Updated</SelectItem>
              </SelectContent>
            </Select>
          </div>
        </div>
      </div>

      {/* Tab Contents */}
      <TabsContent value="all" className="space-y-4">
        <WatchlistItemGrid
          items={allItems}
          onItemAction={onItemAction}
          emptyState={
            items.length === 0 ? (
              <AllDependenciesEmptyState 
                onAddDependency={onAddDependency}
                addDependencyButton={
                  <WatchlistSearchDialog
                    trigger={
                      <Button size="sm">
                        <Plus className="mr-2 h-4 w-4" />
                        Add Dependency
                      </Button>
                    }
                    defaultType="production"
                  />
                }
              />
            ) : null
          }
        />
      </TabsContent>

      <TabsContent value="production" className="space-y-4">
        <WatchlistItemGrid
          items={productionItems}
          onItemAction={onItemAction}
          emptyState={
            <ProductionEmptyState 
              onAddDependency={onAddDependency}
              addDependencyButton={
                <WatchlistSearchDialog
                  trigger={
                    <Button size="sm">
                      <Plus className="mr-2 h-4 w-4" />
                      Add Production Dependency
                    </Button>
                  }
                  defaultType="production"
                />
              }
            />
          }
        />
      </TabsContent>

      <TabsContent value="development" className="space-y-4">
        <WatchlistItemGrid
          items={developmentItems}
          onItemAction={onItemAction}
          emptyState={
            <DevelopmentEmptyState 
              onAddDependency={onAddDependency}
              addDependencyButton={
                <WatchlistSearchDialog
                  trigger={
                    <Button size="sm">
                      <Plus className="mr-2 h-4 w-4" />
                      Add Development Dependency
                    </Button>
                  }
                  defaultType="development"
                />
              }
            />
          }
        />
      </TabsContent>
    </Tabs>
  )
}

interface WatchlistStatsProps {
  items: WatchlistItem[]
  className?: string
}

export function WatchlistStats({ items, className }: WatchlistStatsProps) {
  const totalItems = items.length
  const productionItems = filterByType(items, 'production').length
  const developmentItems = filterByType(items, 'development').length
  const highRiskItems = items.filter(item => item.risk === 'high').length
<<<<<<< HEAD
  const lowActivityItems = items.filter(item => (item.activity_score || 0) < 30).length
=======
  const lowActivityItems = items.filter(item => item.activity === 'low').length
  const vulnerableItems = items.filter(item => hasActiveVulnerabilities(item.vulnerabilities)).length
>>>>>>> 4f7698ab

  return (
    <div className={`grid grid-cols-2 lg:grid-cols-6 gap-4 ${className}`}>
      <div className="bg-muted/50 rounded-lg p-3 text-center">
        <div className="text-2xl font-bold">{totalItems}</div>
        <div className="text-sm text-muted-foreground">Total</div>
      </div>
      <div className="bg-muted/50 rounded-lg p-3 text-center">
        <div className="text-2xl font-bold">{productionItems}</div>
        <div className="text-sm text-muted-foreground">Production</div>
      </div>
      <div className="bg-muted/50 rounded-lg p-3 text-center">
        <div className="text-2xl font-bold">{developmentItems}</div>
        <div className="text-sm text-muted-foreground">Development</div>
      </div>
      <div className="bg-muted/50 rounded-lg p-3 text-center">
        <div className="text-2xl font-bold text-red-600">{highRiskItems}</div>
        <div className="text-sm text-muted-foreground">High Risk</div>
      </div>
      <div className="bg-muted/50 rounded-lg p-3 text-center">
        <div className="text-2xl font-bold text-orange-600">{lowActivityItems}</div>
        <div className="text-sm text-muted-foreground">Low Activity</div>
      </div>
      <div className="bg-muted/50 rounded-lg p-3 text-center">
        <div className="text-2xl font-bold text-red-600">{vulnerableItems}</div>
        <div className="text-sm text-muted-foreground">Vulnerable</div>
      </div>
    </div>
  )
} <|MERGE_RESOLUTION|>--- conflicted
+++ resolved
@@ -190,12 +190,9 @@
   const productionItems = filterByType(items, 'production').length
   const developmentItems = filterByType(items, 'development').length
   const highRiskItems = items.filter(item => item.risk === 'high').length
-<<<<<<< HEAD
+
   const lowActivityItems = items.filter(item => (item.activity_score || 0) < 30).length
-=======
-  const lowActivityItems = items.filter(item => item.activity === 'low').length
   const vulnerableItems = items.filter(item => hasActiveVulnerabilities(item.vulnerabilities)).length
->>>>>>> 4f7698ab
 
   return (
     <div className={`grid grid-cols-2 lg:grid-cols-6 gap-4 ${className}`}>
