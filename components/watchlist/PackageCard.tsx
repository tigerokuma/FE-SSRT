--- conflicted
+++ resolved
@@ -11,9 +11,11 @@
   onSelect: (pkg: PackageType) => void
   searchQuery: string
   isSelected: boolean
+  onAdd: (pkg: PackageType) => void
+  isAdding: boolean
 }
 
-export function PackageCard({ pkg, onSelect, searchQuery, isSelected }: PackageCardProps) {
+export function PackageCard({ pkg, onSelect, searchQuery, isSelected, onAdd, isAdding }: PackageCardProps) {
   const isExactMatch = pkg.name.toLowerCase() === searchQuery.toLowerCase().trim()
   
   // Separate active (unpatched) and historical (patched) vulnerabilities
@@ -176,18 +178,6 @@
       )}
 
       {/* Footer */}
-<<<<<<< HEAD
-      <div className="flex items-center gap-2 text-xs text-gray-500 pt-3 border-t border-gray-800">
-        {pkg.version && (
-          <span className="font-mono text-gray-400">v{pkg.version}</span>
-        )}
-        {pkg.license && (
-          <span className="flex items-center gap-1">
-            <Shield className="h-3 w-3" />
-            {pkg.license}
-          </span>
-        )}
-=======
       <div className="flex items-center justify-between gap-4 pt-3 border-t border-gray-200 dark:border-gray-800">
         <div className="flex items-center gap-2 text-xs text-gray-500 dark:text-gray-400">
           {pkg.version && (
@@ -228,7 +218,6 @@
             </>
           )}
         </Button>
->>>>>>> 4f7698ab
       </div>
     </div>
   )
