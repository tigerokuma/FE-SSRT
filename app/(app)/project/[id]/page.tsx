"use client"

import {useState, useEffect, useRef, useMemo} from "react"
import {useParams, useRouter, useSearchParams} from "next/navigation"
import {Button} from "@/components/ui/button"
import {Card, CardContent, CardHeader, CardTitle} from "@/components/ui/card"
import {Input} from "@/components/ui/input"
import {Badge} from "@/components/ui/badge"
import {Select, SelectContent, SelectItem, SelectTrigger, SelectValue} from "@/components/ui/select"
import {Switch} from "@/components/ui/switch"
import {
    Calendar,
    ExternalLink,
    Github,
    Search,
    Plus,
    MoreHorizontal,
    User,
    RefreshCw,
    Copy,
    Check,
    Trash2,
    Download,
    ArrowLeft,
    Shield,
    ShieldCheck,
    MessageSquare,
    X,
    AlertTriangle,
    Clock,
    Users,
    FileText,
    ExternalLink as ExternalLinkIcon,
    Bell,
    MessageCircle,
    Activity,
    ChevronDown,
    ChevronRight,
    GitBranch,
    Terminal
} from "lucide-react"
import {Dialog, DialogContent, DialogHeader, DialogTitle, DialogTrigger} from "@/components/ui/dialog"
import {Tabs, TabsList, TabsTrigger, TabsContent} from "@/components/ui/tabs"
import {Skeleton} from "@/components/ui/skeleton"
import {Collapsible, CollapsibleContent, CollapsibleTrigger} from "@/components/ui/collapsible"
import {toast} from "@/hooks/use-toast"
import {WatchlistSearchDialog} from "@/components/watchlist/WatchlistSearchDialog"
import {WatchlistPackageCard} from "@/components/watchlist/WatchlistPackageCard"
import {DependencyPackageCard} from "@/components/dependencies/DependencyPackageCard"
import {ProjectTopBar} from "@/components/ProjectTopBar"
import {RecommendationItem, type FlatteningSuggestion} from "@/components/recommendations/RecommendationItem"
import {colors} from "@/lib/design-system"
import {checkLicenseCompatibility} from "@/lib/license-utils"
import {
    calculateComplianceData,
    getLicenseDisplayName as getComplianceLicenseDisplayName,
    getLicenseColor
} from "@/lib/compliance-utils"
import {useProjects} from "@/hooks/use-projects"
import {useUser} from "@clerk/nextjs";

// deps (shared pipeline)
import {
    filterAndSortDependencies,
    type DependencyControls,
    type FilterDef as DepFilterDef,
} from "@/lib/deps-utils";
import {useDependencyControls} from "@/lib/useDependencyControls";

// watchlist (new pipeline)
import {
    filterAndSortWatchlist,
    type WatchlistControls,
} from "@/lib/watchlist-utils";
import {useWatchlistControls} from "@/lib/useWatchlistControls";

import {AlertsPanel} from "@/components/alerts/AlertsPanel";
import {AlertKind} from "@/components/alerts/AlertsCard";


// Function to get project language icon based on language
const getProjectLanguageIcon = (language?: string) => {
    const lang = language?.toLowerCase()

    // React/JavaScript projects
    if (lang === 'javascript' || lang === 'typescript' || lang === 'react' || lang === 'nodejs') {
        return <img src="/Node_logo.png" alt="Node.js" className="h-6 w-6 bg-transparent"/>
    }

    // Vue projects
    if (lang === 'vue') {
        return <img src="/Vue_logo.png" alt="Vue" className="h-6 w-6 bg-transparent"/>
    }

    // Python projects
    if (lang === 'python') {
        return <img src="/Python_logo.png" alt="Python" className="h-6 w-6 bg-transparent"/>
    }

    // Go projects
    if (lang === 'go') {
        return <img src="/Go_logo.png" alt="Go" className="h-6 w-6 bg-transparent"/>
    }

    // Java projects
    if (lang === 'java') {
        return <img src="/Java_logo.png" alt="Java" className="h-6 w-6 bg-transparent"/>
    }

    // Rust projects
    if (lang === 'rust') {
        return <img src="/Rust_logo.png" alt="Rust" className="h-6 w-6 bg-transparent"/>
    }

    // Ruby projects
    if (lang === 'ruby') {
        return <img src="/Ruby_logo.png" alt="Ruby" className="h-6 w-6 bg-transparent"/>
    }

    // Default to Deply logo for unknown languages
    return <img src="/Deply_Logo.png" alt="Deply" className="h-6 w-6 bg-transparent"/>
}

// Function to get display name for language
const getLanguageDisplayName = (language: string) => {
    const lang = language.toLowerCase()

    if (lang === 'nodejs') return 'Node.js'
    if (lang === 'javascript') return 'JavaScript'
    if (lang === 'typescript') return 'TypeScript'
    if (lang === 'react') return 'React'
    if (lang === 'vue') return 'Vue.js'
    if (lang === 'python') return 'Python'
    if (lang === 'go') return 'Go'
    if (lang === 'java') return 'Java'
    if (lang === 'rust') return 'Rust'
    if (lang === 'ruby') return 'Ruby'

    // Capitalize first letter for unknown languages
    return language.charAt(0).toUpperCase() + language.slice(1)
}

// Function to get display name for license
const getLicenseDisplayName = (license: string) => {
    const lic = license.toLowerCase()

    if (lic === 'mit') return 'MIT License'
    if (lic === 'apache-2.0') return 'Apache 2.0'
    if (lic === 'gpl-3.0') return 'GPL 3.0'
    if (lic === 'bsd-3-clause') return 'BSD 3-Clause'
    if (lic === 'isc') return 'ISC License'
    if (lic === 'lgpl-3.0') return 'LGPL 3.0'
    if (lic === 'mpl-2.0') return 'Mozilla Public License 2.0'
    if (lic === 'unlicense') return 'The Unlicense'
    if (lic === 'cc0-1.0') return 'CC0 1.0 Universal'

    // Return as-is for unknown licenses
    return license
}

interface Project {
    github_app_installation_id?: string | null
    github_actions_enabled?: boolean
    id: string
    name: string
    description?: string
    repository_url?: string
    language?: string
    license?: string | null
    type?: 'repo' | 'file' | 'cli'
    status?: string
    created_at: string
    updated_at: string
    health_score?: number;
    vulnerability_notifications?: { alerts: boolean; slack: boolean; discord: boolean }
    license_notifications?: { alerts: boolean; slack: boolean; discord: boolean }
    health_notifications?: { alerts: boolean; slack: boolean; discord: boolean }
    anomalies_notifications?: { alerts: boolean; slack: boolean; discord: boolean }
    monitoredBranch?: {
        id: string
        repository_url: string
        branch_name: string
        is_active: boolean
    }
}

interface ProjectDependency {
    id: string
    name: string
    version: string
    risk: number
    tags: string[]
    updated_at: string
    created_at: string
    package_id?: string
    package?: {
        id: string
        name: string
        license?: string  // Actual license from Packages table
        status: string
        bus_factor_score?: number
        scorecard_score?: number
        total_score?: number
        activity_score?: number
        vulnerability_score?: number
        license_score?: number
        stars?: number
        contributors?: number
        summary?: string
    }
}


const DUMMY_DEPENDENCIES: ProjectDependency[] = [
    {
        id: 'dummy-react',
        name: 'react',
        version: '18.2.0',
        risk: 35,
        tags: ['ui', 'framework'],
        created_at: new Date().toISOString(),
        updated_at: new Date().toISOString(),
        package_id: 'react',
        package: {
            id: 'react',
            name: 'react',
            status: 'done',
            license: 'MIT',
            stars: 210000,
            contributors: 1600,
            summary: 'The React JavaScript library for building user interfaces.',
            total_score: 85,
            activity_score: 90,
            vulnerability_score: 80,
            bus_factor_score: 75,
            scorecard_score: 88,
        },
    },
    {
        id: 'dummy-lodash',
        name: 'lodash',
        version: '4.17.21',
        risk: 20,
        tags: ['utility'],
        created_at: new Date().toISOString(),
        updated_at: new Date().toISOString(),
        package_id: 'lodash',
        package: {
            id: 'lodash',
            name: 'lodash',
            status: 'done',
            license: 'MIT',
            stars: 55000,
            contributors: 650,
            summary: 'A modern JavaScript utility library delivering modularity, performance, and extras.',
            total_score: 78,
            activity_score: 72,
            vulnerability_score: 82,
            bus_factor_score: 68,
            scorecard_score: 80,
        },
    },
];

interface WatchlistDependency {
    id: string
    name: string
    version: string
    date_added: string
    reason: string
    added_by: string
}

interface ProjectUser {
    id: string
    project_id: string
    user_id: string
    role: string
    joined_at: string
    user: {
        user_id: string
        name: string
        email: string
    }
}


export default function ProjectDetailPage() {
    // always go through our Next.js proxy (adds Clerk JWT)
    const apiBase = "/api/backend";
    const {user, isLoaded} = useUser()
    const backendUserId = (user?.publicMetadata as any)?.backendUserId ?? user?.id ?? null
    const [isUserReady, setIsUserReady] = useState(false)


    const params = useParams()
    const router = useRouter()
    const searchParams = useSearchParams()
    const {getProjectById} = useProjects()
    const [project, setProject] = useState<Project | null>(null)
    const [projectDependencies, setProjectDependencies] = useState<ProjectDependency[]>([])
    const [watchlistDependencies, setWatchlistDependencies] = useState<WatchlistDependency[]>([])
    const [projectUsers, setProjectUsers] = useState<ProjectUser[]>([])
    const [projectWatchlist, setProjectWatchlist] = useState<any[]>([])
    const [flatteningAnalysisData, setFlatteningAnalysisData] = useState<any>(null)
    const [loading, setLoading] = useState(true)
    const [refreshing, setRefreshing] = useState(false)
    const [error, setError] = useState<string | null>(null)
    const [currentUserRole, setCurrentUserRole] = useState<string | null>(null)
    const [inviteLink, setInviteLink] = useState<string>('')
    const [showInviteDialog, setShowInviteDialog] = useState(false)
    const [showWatchlistSearchDialog, setShowWatchlistSearchDialog] = useState(false)
    const [saving, setSaving] = useState(false)
    const [showDeleteDialog, setShowDeleteDialog] = useState(false)
    const [deleting, setDeleting] = useState(false)
    const [currentTab, setCurrentTab] = useState(() => {
        const tab = searchParams.get("tab")
        const allowed = ["overview", "dependencies", "watchlist", "compliance", "alerts", "settings"]
        return tab && allowed.includes(tab) ? tab : "overview"
    })
    const [currentSettingsTab, setCurrentSettingsTab] = useState("general")
    const [searchQuery, setSearchQuery] = useState("")
    const [activeFilters, setActiveFilters] = useState<FilterId[]>([])
    const [showFilterPopup, setShowFilterPopup] = useState(false)
    const [tempSelectedFilters, setTempSelectedFilters] = useState<FilterId[]>([])
    const [showDependencyReviewDialog, setShowDependencyReviewDialog] = useState(false)
    const [selectedDependency, setSelectedDependency] = useState<any>(null)
    const [isSubmittingComment, setIsSubmittingComment] = useState(false)
    const [alertFilter, setAlertFilter] = useState("all")
    const [selectedLicense, setSelectedLicense] = useState<string>("")
    const [isSavingLicense, setIsSavingLicense] = useState(false)
    const [flatteningDialogOpen, setFlatteningDialogOpen] = useState(false)
    const [flatteningDialogTab, setFlatteningDialogTab] = useState<'recommendations' | 'anchors'>('recommendations')
    const [projectName, setProjectName] = useState<string>("")
    const [isSavingName, setIsSavingName] = useState(false)
    const [vulnerabilityNotifications, setVulnerabilityNotifications] = useState<{
        alerts: boolean;
        slack: boolean;
        discord: boolean
    }>({alerts: true, slack: false, discord: false})
    const [licenseNotifications, setLicenseNotifications] = useState<{
        alerts: boolean;
        slack: boolean;
        discord: boolean
    }>({alerts: true, slack: false, discord: false})
    const [jiraConnected, setJiraConnected] = useState(false)
    const [jiraProjectKey, setJiraProjectKey] = useState<string | null>(null)
    const [slackConnected, setSlackConnected] = useState(false)
    const [slackChannelId, setSlackChannelId] = useState<string | null>(null)
    const [healthNotifications, setHealthNotifications] = useState<{
        alerts: boolean;
        slack: boolean;
        discord: boolean
    }>({alerts: true, slack: false, discord: false})
    const [anomaliesNotifications, setAnomaliesNotifications] = useState<{
        alerts: boolean;
        slack: boolean;
        discord: boolean
    }>({alerts: true, slack: false, discord: false})
    const [isSavingNotifications, setIsSavingNotifications] = useState(false)
    const [currentUser, setCurrentUser] = useState<any>(null)
    const [packageStatuses, setPackageStatuses] = useState<{
        [key: string]: { status: string, hasScores: boolean }
    }>({})
    const [healthScore, setHealthScore] = useState<any>(0)
    const [realVulnerabilities, setRealVulnerabilities] = useState<{
        critical: number;
        high: number;
        medium: number;
        low: number;
        total: number;
    }>({critical: 0, high: 0, medium: 0, low: 0, total: 0})
    const [previewAlerts, setPreviewAlerts] = useState<any[]>([])
    const [showWatchFilterPopup, setShowWatchFilterPopup] = useState(false);
    const [showSbomDownloadDialog, setShowSbomDownloadDialog] = useState(false);
    const [sbomFormat, setSbomFormat] = useState<'cyclonedx' | 'spdx'>('cyclonedx');
    const [sbomCompressed, setSbomCompressed] = useState(false);
    const [sbomIncludeWatchlist, setSbomIncludeWatchlist] = useState(true);
    const [isDownloadingSbom, setIsDownloadingSbom] = useState(false);

    const [flatteningLoading, setFlatteningLoading] = useState(false)
    const [flatteningError, setFlatteningError] = useState<string | null>(null)

    const handleTabChange = (tab: string) => {
        setCurrentTab(tab)
        router.replace(`/project/${projectId}?tab=${tab}`, {scroll: false})
    }
    // --- Dependency list controls (sort via utils) ---
    // AFTER (rename to avoid collisions)
    const {
        sortKey: depSortKey,
        sortDir: depSortDir,
        setSortKey: setDepSortKey,
        setSortDir: setDepSortDir,
    } = useDependencyControls({sortKey: null, sortDir: null});

    const cycleDepSort = (key: 'name' | 'version' | 'contributors' | 'stars' | 'score') => {
        if (depSortKey !== key) {
            // enter the cycle on this column in DESC first
            setDepSortKey(key);
            setDepSortDir('desc');
            return;
        }
        // same column: desc -> asc -> clear
        if (depSortDir === 'desc') {
            setDepSortDir('asc');
        } else if (depSortDir === 'asc') {
            // clear to default (backend order)
            setDepSortKey(null);
            setDepSortDir(null);
        } else {
            // was cleared but clicked same column: go to desc
            setDepSortDir('desc');
        }
    };

    const depArrow = (key: 'name' | 'version' | 'contributors' | 'stars' | 'score') => {
        if (depSortKey !== key || !depSortDir) return '';      // default state → no arrow
        return depSortDir === 'asc' ? '▲' : '▼';
    };

    // Use the exported FilterDef to keep structural typing aligned with deps-utils
    type FilterId =
        | 'high-risk'
        | 'few-contributors';

    // 2) Local UI filter def with a strong id (FilterId) but util-compatible predicate
    type LocalFilterDef = {
        id: FilterId;
        label: string;
        description: string;
        // use the predicate type from deps-utils so it matches the pipeline
        predicate: import("@/lib/deps-utils").FilterDef["predicate"];
    };

    const daysBetween = (a: string | Date, b: string | Date) =>
        Math.abs((new Date(a).getTime() - new Date(b).getTime()) / (1000 * 60 * 60 * 24))

    // NOTE: these predicates are placeholders you can evolve later.
    // - "outdated": uses tags or a future boolean (dep.package?.is_outdated).
    // - "risky": uses a score threshold; tweak as you like.
    // - "non-compliant": uses your existing checkLicenseCompatibility(project.license, dep.package?.license)
    // 3) your FILTER_DEFS with strong ids
    const FILTER_DEFS: LocalFilterDef[] = [
        {
            id: 'high-risk',
            label: 'High Risk',
            description: 'Total score ≤ 60',
            predicate: (dep, _project) => (dep.package?.total_score ?? dep.risk ?? 100) <= 60,
        },
        {
            id: 'few-contributors',
            label: 'Few Contributors',
            description: 'Contributors < 5',
            predicate: (dep) => (dep.package?.contributors ?? 0) < 5,
        },
    ];

    // handy map (unchanged usage)
    const FILTER_BY_ID: Record<FilterId, LocalFilterDef> =
        FILTER_DEFS.reduce((m, f) => (m[f.id] = f, m), {} as any);

    const FILTER_DEFS_FOR_UTIL: DepFilterDef[] = FILTER_DEFS.map(d => ({
        id: d.id,               // your FilterId (string literal) is fine
        predicate: d.predicate, // exact predicate function
    }));

    // WATCHLIST 3-state sort (default -> desc -> asc -> default)
    type WatchlistSortableKey = "name" | "added_at" | "risk" | "vuln" | "score" | "stars" | "contributors" | "status";

    // bring in the hook
    const {
        state: watchState,
        setSearch: setWatchSearch,
        setStatus: setWatchStatus,
        setLicenseFilter: setWatchLicenseFilter,
        setProcessing: setWatchProcessing,
        setRiskMin: setWatchRiskMin,
        setRiskMax: setWatchRiskMax,
        setSortBy: setWatchSortBy,
        setSortDir: setWatchSortDir,
    } = useWatchlistControls();

    const [tmpWatchStatus, setTmpWatchStatus] = useState<("approved" | "pending" | "rejected")[]>([]);
    const [tmpWatchLicenseFilter, setTmpWatchLicenseFilter] = useState<"all" | "compatible" | "incompatible" | "unknown">("all");
    const [tmpWatchProcessing, setTmpWatchProcessing] = useState<"all" | "queued_or_running" | "done">("all");
    const [tmpWatchRiskMin, setTmpWatchRiskMin] = useState<number>(0);
    const [tmpWatchRiskMax, setTmpWatchRiskMax] = useState<number>(100);

    const watchSortKey = watchState.sortBy;
    const watchSortDir = watchState.sortDir;

    const cycleWatchSort = (key: WatchlistSortableKey) => {
        if (watchSortKey !== key) {
            setWatchSortBy(key);
            setWatchSortDir("desc");
            return;
        }
        if (watchSortDir === "desc") {
            setWatchSortDir("asc");
        } else if (watchSortDir === "asc") {
            setWatchSortBy(null);
            setWatchSortDir(null); // back to backend order
        } else {
            setWatchSortDir("desc");
        }
    };

    const watchArrow = (key: WatchlistSortableKey) => {
        if (watchSortKey !== key || !watchSortDir) return "";
        return watchSortDir === "asc" ? "▲" : "▼";
    };

    // Calculate compliance data
    const complianceData = project && projectDependencies.length > 0
        ? calculateComplianceData(project, projectDependencies)
        : {
            overallCompliance: 100,
            licenseConflicts: 0,
            vulnerableDependencies: 0,
            totalDependencies: 0,
            nonCompliantDependencies: [],
            vulnerabilityBreakdown: {critical: 0, high: 0, medium: 0, low: 0}
        }

    // Utility function to format dates as relative time
    const formatRelativeDate = (date: Date | string) => {
        const now = new Date()
        const targetDate = new Date(date)
        const diffInMs = now.getTime() - targetDate.getTime()
        const diffInDays = Math.floor(diffInMs / (1000 * 60 * 60 * 24))

        if (diffInDays === 0) {
            return 'today'
        } else if (diffInDays === 1) {
            return 'yesterday'
        } else if (diffInDays < 7) {
            return `${diffInDays} days ago`
        } else if (diffInDays < 30) {
            const weeks = Math.floor(diffInDays / 7)
            return weeks === 1 ? '1 week ago' : `${weeks} weeks ago`
        } else if (diffInDays < 365) {
            const months = Math.floor(diffInDays / 30)
            return months === 1 ? '1 month ago' : `${months} months ago`
        } else {
            const years = Math.floor(diffInDays / 365)
            return years === 1 ? '1 year ago' : `${years} years ago`
        }
    }

    const projectId = params.id as string

    // Handle Jira OAuth callback redirect
    useEffect(() => {
        const jiraConnected = searchParams.get('jira_connected')
        if (jiraConnected === 'true') {
            // Remove query param and refresh Jira data
            router.replace(`/project/${projectId}?tab=settings&settingsTab=integrations`, {scroll: false})
            // Refresh Jira connection status
            if (backendUserId) {
                fetch(`${apiBase}/jira/projects/${projectId}/status`)
                    .then(res => res.json())
                    .then(data => {
                        setJiraConnected(data.connected || false)
                        setJiraProjectKey(data.project_key || null)
                    })
                    .catch(console.error)
            }
        }
    }, [searchParams, router, projectId, backendUserId, apiBase])

    // Handle Slack OAuth callback redirect
    useEffect(() => {
        const slackConnected = searchParams.get('slack_connected')
        if (slackConnected === 'true') {
            // Remove query param and refresh Slack data
            router.replace(`/project/${projectId}?tab=settings&settingsTab=integrations`, {scroll: false})
            // Refresh Slack connection status
            if (backendUserId) {
                fetch(`${apiBase}/slack/projects/${projectId}/status`)
                    .then(res => res.json())
                    .then(data => {
                        setSlackConnected(data.connected || false)
                        setSlackChannelId(data.channel_id || null)
                    })
                    .catch(console.error)
            }
        }
    }, [searchParams, router, projectId, backendUserId, apiBase])
    useEffect(() => {
        if (!projectId || !isUserReady) return

        const controller = new AbortController()

        ;(async () => {
            try {
                setFlatteningLoading(true)
                setFlatteningError(null)

                const res = await fetch(`${apiBase}/sbom/flattening-analysis/${projectId}`, {
                    signal: controller.signal,
                    cache: "no-store",
                })

                if (!res.ok) throw new Error(`Flattening fetch failed: ${res.status}`)

                const data = await res.json()
                setFlatteningAnalysisData(data)
            } catch (e: any) {
                if (e?.name === "AbortError") return
                console.error("Failed to fetch flattening analysis:", e)
                setFlatteningError("Failed to load flattening analysis")
            } finally {
                setFlatteningLoading(false)
            }
        })()

        return () => controller.abort()
    }, [projectId, isUserReady, apiBase])

    // Debug logging
    console.log('🔍 Project page - params:', params, 'projectId:', projectId)

    // Function to fetch project data
    const fetchProjectData = async () => {
        if (!backendUserId) return;
        try {
            setLoading(true)

            // Fetch project details
            const projectResponse = await fetch(`${apiBase}/projects/${projectId}`)
            if (!projectResponse.ok) {
                throw new Error('Failed to fetch project')
            }
            const projectData = await projectResponse.json()
            console.log('Project data received:', JSON.stringify(projectData, null, 2))
            setProject(projectData)
            const healthScoreData = Math.max(0, Math.min(100, Math.round(projectData?.health_score ?? 0)));
            setHealthScore(healthScoreData)
            setSelectedLicense(projectData.license || 'none')
            setProjectName(projectData.name || '')
            setVulnerabilityNotifications(projectData.vulnerability_notifications ?? {
                alerts: true,
                slack: false,
                discord: false
            })
            setLicenseNotifications(projectData.license_notifications ?? {alerts: true, slack: false, discord: false})
            setHealthNotifications(projectData.health_notifications ?? {alerts: true, slack: false, discord: false})
            setAnomaliesNotifications(projectData.anomalies_notifications ?? {
                alerts: true,
                slack: false,
                discord: false
            })

            // Fetch team members for this project
            const teamResponse = await fetch(`${apiBase}/projects/${projectId}/users`)
            if (teamResponse.ok) {
                const teamData = await teamResponse.json()
                setProjectUsers(teamData)
            }

            // Fetch current user
            const userResponse = await fetch(`${apiBase}/auth/me`)
            if (userResponse.ok) {
                const userData = await userResponse.json()
                setCurrentUser(userData)
            }

            // Fetch project dependencies
            const dependenciesResponse = await fetch(`${apiBase}/projects/${projectId}/dependencies`)
            if (dependenciesResponse.ok) {
                const dependenciesData = await dependenciesResponse.json()
                setProjectDependencies(
                    Array.isArray(dependenciesData) && dependenciesData.length > 0
                        ? dependenciesData
                        : DUMMY_DEPENDENCIES
                )
            } else {
                setProjectDependencies(DUMMY_DEPENDENCIES)
            }

            // Fetch watchlist dependencies
            const watchlistResponse = await fetch(`${apiBase}/projects/${projectId}/watchlist`)
            if (watchlistResponse.ok) {
                const watchlistData = await watchlistResponse.json()
                setWatchlistDependencies(watchlistData)
            }

            // Fetch real OSV vulnerabilities
            const vulnResponse = await fetch(`${apiBase}/sbom/vulnerable-packages/${projectId}`)
            if (vulnResponse.ok) {
                const vulnData = await vulnResponse.json()
                // Sum up vulnerability counts across all packages
                const totals = {
                    critical: 0,
                    high: 0,
                    medium: 0,
                    low: 0,
                    total: 0
                }
                if (Array.isArray(vulnData)) {
                    vulnData.forEach((pkg: any) => {
                        totals.critical += pkg.criticalCount || 0
                        totals.high += pkg.highCount || 0
                        totals.medium += pkg.mediumCount || 0
                        totals.low += pkg.lowCount || 0
                        totals.total += pkg.totalCount || 0
                    })
                }
                setRealVulnerabilities(totals)
            }

            // Fetch alerts for preview (only active/unresolved alerts)
            const alertsResponse = await fetch(`${apiBase}/projects/${projectId}/alerts`)
            if (alertsResponse.ok) {
                const alertsData = await alertsResponse.json()
                const allAlerts = [
                    ...(alertsData.projectAlerts || []),
                    ...(alertsData.packageAlerts || []),
                ]
                // Filter out resolved alerts, sort by date descending, take first 3
                const activeAlerts = allAlerts
                    .filter((a: any) => a.status !== 'resolved')
                    .sort((a: any, b: any) => new Date(b.created_at || b.detected_at).getTime() - new Date(a.created_at || a.detected_at).getTime())
                    .slice(0, 3)
                setPreviewAlerts(activeAlerts)
            }

            // Check current user's role in the project
            const roleResponse = await fetch(`${apiBase}/projects/${projectId}/user/${backendUserId}/role`)
            if (roleResponse.ok) {
                const roleData = await roleResponse.json()
                setCurrentUserRole(roleData.role)
            }

            // Fetch project watchlist and package statuses
            const [projectWatchlistResponse, packageStatusResponse] = await Promise.all([
                fetch(`${apiBase}/projects/${projectId}/project-watchlist`),
                fetch(`${apiBase}/projects/${projectId}/watchlist/status`)
            ])

            if (projectWatchlistResponse.ok) {
                const projectWatchlistData = await projectWatchlistResponse.json()
                setProjectWatchlist(projectWatchlistData)
            }

            if (packageStatusResponse.ok) {
                const statusData = await packageStatusResponse.json()
                const statusMap: { [key: string]: { status: string, hasScores: boolean } } = {}
                statusData.forEach((pkg: any) => {
                    statusMap[pkg.packageId] = {
                        status: pkg.status,
                        hasScores: pkg.hasScores
                    }
                })
                setPackageStatuses(statusMap)
            }

            // Fetch Jira connection status
            const jiraStatusResponse = await fetch(`${apiBase}/jira/projects/${projectId}/status`)
            if (jiraStatusResponse.ok) {
                const jiraStatus = await jiraStatusResponse.json()
                setJiraConnected(jiraStatus.connected || false)
                setJiraProjectKey(jiraStatus.project_key || null)
            }

            // Fetch Slack connection status
            const slackStatusResponse = await fetch(`${apiBase}/slack/projects/${projectId}/status`)
            if (slackStatusResponse.ok) {
                const slackStatus = await slackStatusResponse.json()
                setSlackConnected(slackStatus.connected || false)
                setSlackChannelId(slackStatus.channel_id || null)
            }

            // Fetch flattening analysis from backend (includes score, recommendations, and low similarity packages)
            // try {
            //     const flatteningResponse = await fetch(`${apiBase}/sbom/flattening-analysis/${projectId}`)
            //     if (flatteningResponse.ok) {
            //         const flatteningData = await flatteningResponse.json()
            //         setFlatteningAnalysisData(flatteningData)
            //     }
            // } catch (error) {
            //     console.error('Failed to fetch flattening analysis:', error)
            // }

        } catch (err) {
            console.error('Error fetching project data:', err)
            setError('Failed to load project')
        } finally {
            setLoading(false)
        }
    }


    // Function to save project name change
    const handleProjectNameChange = async (newName: string) => {
        setIsSavingName(true)
        try {
            const response = await fetch(`${apiBase}/projects/${projectId}`, {
                method: 'PUT',
                headers: {
                    'Content-Type': 'application/json',
                },
                body: JSON.stringify({
                    name: newName
                })
            })

            if (response.ok) {
                setProjectName(newName)
                // Update the project state
                setProject(prev => prev ? {...prev, name: newName} : null)
                if (typeof window !== "undefined") {
                    window.dispatchEvent(new Event("projects:invalidate"))
                }
                toast({
                    title: "Project Name Updated",
                    description: "Project name has been updated successfully.",
                })
            } else {
                throw new Error('Failed to update project name')
            }
        } catch (error) {
            console.error('Error updating project name:', error)
            toast({
                title: "Error",
                description: "Failed to update project name. Please try again.",
                variant: "destructive",
            })
        } finally {
            setIsSavingName(false)
        }
    }

    // Function to get display text for dropdown button
    const getNotificationDisplayText = (notificationType: 'vulnerability' | 'license' | 'health' | 'anomaly') => {
        let notifications: { alerts: boolean; slack: boolean; discord: boolean }

        if (notificationType === 'vulnerability') {
            notifications = vulnerabilityNotifications
        } else if (notificationType === 'license') {
            notifications = licenseNotifications
        } else if (notificationType === 'health') {
            notifications = healthNotifications
        } else {
            notifications = anomaliesNotifications
        }

        const channels = []
        if (notifications.alerts) channels.push('Alerts Tab')
        if (notifications.slack) channels.push('Slack')
        if (notifications.discord) channels.push('Discord')

        return channels.length > 0 ? channels.join(', ') : 'None'
    }

    // Function to handle add member button
    const handleAddMember = async () => {
        try {
            const joinLink = `${window.location.origin}/join/${projectId}`
            await navigator.clipboard.writeText(joinLink)

            toast({
                title: "Join Link Copied",
                description: "Project join link has been copied to your clipboard. Share this link with team members to invite them to the project.",
            })
        } catch (error) {
            console.error('Error copying to clipboard:', error)
            toast({
                title: "Error",
                description: "Failed to copy join link. Please try again.",
                variant: "destructive",
            })
        }
    }

    // Function to save notification settings
    const handleNotificationChange = async (notificationType: 'vulnerability' | 'license' | 'health' | 'anomaly', channel: 'alerts' | 'slack' | 'discord', value: boolean) => {
        setIsSavingNotifications(true)
        try {
            const updateData: any = {}
            let newNotifications: { alerts: boolean; slack: boolean; discord: boolean }

            if (notificationType === 'vulnerability') {
                newNotifications = {...vulnerabilityNotifications, [channel]: value}
                updateData.vulnerability_notifications = newNotifications
                setVulnerabilityNotifications(newNotifications)
            } else if (notificationType === 'license') {
                newNotifications = {...licenseNotifications, [channel]: value}
                updateData.license_notifications = newNotifications
                setLicenseNotifications(newNotifications)
            } else if (notificationType === 'health') {
                newNotifications = {...healthNotifications, [channel]: value}
                updateData.health_notifications = newNotifications
                setHealthNotifications(newNotifications)
            } else if (notificationType === 'anomaly') {
                newNotifications = {...anomaliesNotifications, [channel]: value}
                updateData.anomalies_notifications = newNotifications
                setAnomaliesNotifications(newNotifications)
            }

            const response = await fetch(`${apiBase}/projects/${projectId}`, {
                method: 'PUT',
                headers: {
                    'Content-Type': 'application/json',
                },
                body: JSON.stringify(updateData)
            })

            if (response.ok) {
                // Update the project state
                setProject(prev => prev ? {
                    ...prev,
                    vulnerability_notifications: notificationType === 'vulnerability' ? newNotifications : prev.vulnerability_notifications,
                    license_notifications: notificationType === 'license' ? newNotifications : prev.license_notifications,
                    health_notifications: notificationType === 'health' ? newNotifications : prev.health_notifications,
                    anomalies_notifications: notificationType === 'anomaly' ? newNotifications : prev.anomalies_notifications,
                } : null)

                toast({
                    title: "Notification Settings Updated",
                    description: `${notificationType.charAt(0).toUpperCase() + notificationType.slice(1)} ${channel} notifications ${value ? 'enabled' : 'disabled'}.`,
                })
            } else {
                throw new Error('Failed to update notification settings')
            }
        } catch (error) {
            console.error('Error updating notification settings:', error)
            toast({
                title: "Error",
                description: "Failed to update notification settings. Please try again.",
                variant: "destructive",
            })
            // Revert the state on error
            if (notificationType === 'vulnerability') {
                setVulnerabilityNotifications(prev => ({...prev, [channel]: !value}))
            } else if (notificationType === 'license') {
                setLicenseNotifications(prev => ({...prev, [channel]: !value}))
            } else if (notificationType === 'health') {
                setHealthNotifications(prev => ({...prev, [channel]: !value}))
            }
        } finally {
            setIsSavingNotifications(false)
        }
    }

    // Function to save license change
    const handleLicenseChange = async (newLicense: string) => {
        setIsSavingLicense(true)
        try {
            const response = await fetch(`${apiBase}/projects/${projectId}`, {
                method: 'PUT',
                headers: {
                    'Content-Type': 'application/json',
                },
                body: JSON.stringify({
                    license: newLicense === 'none' ? null : newLicense
                })
            })

            if (response.ok) {
                setSelectedLicense(newLicense)
                // Update the project state
                setProject(prev => prev ? {...prev, license: newLicense === 'none' ? null : newLicense} : null)
                toast({
                    title: "License Updated",
                    description: newLicense === 'none' ? "License removed successfully." : "Project license has been updated successfully.",
                })
            } else {
                throw new Error('Failed to update license')
            }
        } catch (error) {
            console.error('Error updating license:', error)
            toast({
                title: "Error",
                description: "Failed to update license. Please try again.",
                variant: "destructive",
            })
        } finally {
            setIsSavingLicense(false)
        }
    }

    // License options
    const licenses = [
        {value: 'none', label: 'No License'},
        {value: 'MIT', label: 'MIT License'},
        {value: 'Apache-2.0', label: 'Apache 2.0'},
        {value: 'GPL-3.0', label: 'GPL 3.0'},
        {value: 'BSD-3-Clause', label: 'BSD 3-Clause'},
        {value: 'ISC', label: 'ISC License'},
        {value: 'LGPL-3.0', label: 'LGPL 3.0'},
        {value: 'MPL-2.0', label: 'Mozilla Public License 2.0'},
        {value: 'Unlicense', label: 'The Unlicense'},
        {value: 'CC0-1.0', label: 'CC0 1.0 Universal'}
    ]
    const triggerFileDownload = (blob: Blob, fileName: string) => {
        const url = URL.createObjectURL(blob)
        const link = document.createElement('a')
        link.href = url
        link.download = fileName
        document.body.appendChild(link)
        link.click()
        document.body.removeChild(link)
        URL.revokeObjectURL(url)
    }

    const handleSbomDownload = async () => {
        if (!projectId) {
            toast({
                title: "Project not ready",
                description: "We need a project id to generate an SBOM.",
                variant: "destructive",
            })
            return
        }

        setIsDownloadingSbom(true)

        try {
            const response = await fetch(`${apiBase}/sbom/create-custom`, {
                method: 'POST',
                headers: {'Content-Type': 'application/json'},
                body: JSON.stringify({
                    project_id: projectId,
                    format: sbomFormat,
                    compressed: sbomCompressed,
                    include_dependencies: true,
                    include_watchlist_dependencies: sbomIncludeWatchlist,
                }),
            })

            if (!response.ok) {
                throw new Error(`Request failed with status ${response.status}`)
            }

            const projectName = project?.name?.trim() || 'project'
            const slugifiedName = projectName.toLowerCase().replace(/[^a-z0-9]+/gi, '-').replace(/(^-|-$)/g, '') || 'project'
            const formatSuffix = sbomFormat === 'spdx' ? 'spdx' : 'cyclonedx'
            const extension = sbomCompressed
                ? '.json.br'
                : sbomFormat === 'spdx'
                    ? '.spdx.json'
                    : '.json'
            const fileName = `${slugifiedName}-sbom-${formatSuffix}${extension}`

            if (sbomCompressed) {
                const base64Payload = (await response.text()).trim()
                if (!base64Payload) {
                    throw new Error('Received empty compressed payload')
                }
                const binaryString = atob(base64Payload)
                const buffer = new Uint8Array(binaryString.length)
                for (let i = 0; i < binaryString.length; i++) {
                    buffer[i] = binaryString.charCodeAt(i)
                }
                const blob = new Blob([buffer], {type: 'application/octet-stream'})
                triggerFileDownload(blob, fileName)
            } else {
                const sbomJson = await response.json()
                const blob = new Blob([JSON.stringify(sbomJson, null, 2)], {type: 'application/json'})
                triggerFileDownload(blob, fileName)
            }

            toast({
                title: "SBOM ready",
                description: `Downloading ${sbomCompressed ? 'compressed ' : ''}${sbomFormat.toUpperCase()} SBOM.`,
            })
            setShowSbomDownloadDialog(false)
        } catch (error) {
            console.error('Error downloading SBOM:', error)
            toast({
                title: "Download failed",
                description: error instanceof Error ? error.message : 'Unable to download SBOM. Please try again.',
                variant: "destructive",
            })
        } finally {
            setIsDownloadingSbom(false)
        }
    }

    useEffect(() => {
        setIsUserReady(isLoaded && !!backendUserId)
    }, [isLoaded, backendUserId])

    useEffect(() => {
        if (projectId && isUserReady) {
            fetchProjectData()
        }
    }, [projectId, isUserReady])

    // Clean package status checking - check individual packages and get data when ready
    useEffect(() => {
        const checkPackageStatuses = async () => {
            const processingPackages = Object.entries(packageStatuses).filter(
                ([_, status]) => status.status === 'queued' || status.status === 'fast'
            )

            if (processingPackages.length === 0) return

            try {
                const response = await fetch(`${apiBase}/projects/${projectId}/watchlist/status`)
                if (!response.ok) return

                const statusData = await response.json()
                const updatedStatuses = {...packageStatuses}
                let hasUpdates = false

                // Check each processing package individually
                for (const [packageId, currentStatus] of processingPackages) {
                    const packageStatus = statusData.find((pkg: any) => pkg.packageId === packageId)
                    if (!packageStatus) continue

                    // If package is done, get the data and stop checking
                    if (packageStatus.status === 'done') {
                        updatedStatuses[packageId] = {
                            status: 'done',
                            hasScores: true
                        }
                        hasUpdates = true

                        // Get the updated package data
                        try {
                            const dataResponse = await fetch(`${apiBase}/projects/${projectId}/project-watchlist`)
                            if (dataResponse.ok) {
                                const watchlistData = await dataResponse.json()
                                setProjectWatchlist(watchlistData)
                            }
                        } catch (error) {
                            console.error('Error fetching updated package data:', error)
                        }
                    }
                }

                if (hasUpdates) {
                    setPackageStatuses(updatedStatuses)
                }
            } catch (error) {
                console.error('Error checking package statuses:', error)
            }
        }

        // Check every 2 seconds for processing packages
        const interval = setInterval(checkPackageStatuses, 2000)

        return () => clearInterval(interval)
    }, [packageStatuses, projectId])

    const handleRefreshDependencies = async () => {
        if (!projectId) return

        try {
            setRefreshing(true)
            const response = await fetch(`${apiBase}/projects/${projectId}/refresh-dependencies`, {
                method: 'POST',
                headers: {
                    'Content-Type': 'application/json',
                },
            })

            if (!response.ok) {
                throw new Error('Failed to refresh dependencies')
            }

            // Refresh the dependencies list
            const dependenciesResponse = await fetch(`${apiBase}/projects/${projectId}/dependencies`)
            if (dependenciesResponse.ok) {
                const dependenciesData = await dependenciesResponse.json()
                setProjectDependencies(
                    Array.isArray(dependenciesData) && dependenciesData.length > 0
                        ? dependenciesData
                        : DUMMY_DEPENDENCIES
                )
            } else {
                setProjectDependencies(DUMMY_DEPENDENCIES)
            }

        } catch (err) {
            console.error('Error refreshing dependencies:', err)
            alert('Failed to refresh dependencies. Please try again.')
        } finally {
            setRefreshing(false)
        }
    }

    const handleInviteMember = () => {
        const baseUrl = window.location.origin
        const inviteUrl = `${baseUrl}/join/${projectId}`
        setInviteLink(inviteUrl)
        setShowInviteDialog(true)
    }

    const handleCopyInviteLink = async () => {
        try {
            await navigator.clipboard.writeText(inviteLink)
            toast({
                title: "Invite link copied!",
                description: "Share this link with team members to invite them to the project.",
            })
        } catch (err) {
            console.error('Failed to copy invite link:', err)
            toast({
                title: "Failed to copy link",
                description: "Please try copying the link manually.",
                variant: "destructive",
            })
        }
    }

    const handleWatchlistDependencyAdded = async () => {
        // Refresh project watchlist
        try {
            const projectWatchlistResponse = await fetch(`${apiBase}/projects/${projectId}/project-watchlist`)
            if (projectWatchlistResponse.ok) {
                const projectWatchlistData = await projectWatchlistResponse.json()
                setProjectWatchlist(projectWatchlistData)
            }
        } catch (err) {
            console.error('Error refreshing project watchlist:', err)
        }
    }

    const handleSaveProject = async () => {
        if (!project) return

        try {
            setSaving(true)
            const response = await fetch(`${apiBase}/projects/${projectId}`, {
                method: 'PUT',
                headers: {
                    'Content-Type': 'application/json',
                },
                body: JSON.stringify({
                    name: project.name,
                    description: project.description,
                }),
            })

            if (!response.ok) {
                throw new Error('Failed to update project')
            }

            toast({
                title: "Project updated!",
                description: "Your project settings have been saved successfully.",
            })

        } catch (err) {
            console.error('Error updating project:', err)
            toast({
                title: "Failed to save",
                description: "Please try again later.",
                variant: "destructive",
            })
        } finally {
            setSaving(false)
        }
    }

    const handleDeleteProject = async () => {
        if (!projectId) return

        try {
            setDeleting(true)
            const response = await fetch(`${apiBase}/projects/${projectId}`, {
                method: 'DELETE',
                headers: {
                    'Content-Type': 'application/json',
                },
            })

            if (!response.ok) {
                throw new Error('Failed to delete project')
            }

            toast({
                title: "Project deleted!",
                description: "The project has been permanently deleted.",
            })

            // Redirect to home page
            router.push('/project')

        } catch (err) {
            console.error('Error deleting project:', err)
            toast({
                title: "Failed to delete project",
                description: "Please try again later.",
                variant: "destructive",
            })
        } finally {
            setDeleting(false)
            setShowDeleteDialog(false)
        }
    }

    // --- Build the filter/sort controls object for deps ---
    // Keep this minimal; do NOT set defaults here.
    const depControlsPacked: DependencyControls = {
        search: searchQuery,
        activeFilters,
        sortKey: depSortKey,   // no ?? "score"
        sortDir: depSortDir,   // no ?? "desc"
    };

    // Optional: memoize the derived list
    const dependencyItems = useMemo(
        () => filterAndSortDependencies(
            projectDependencies ?? [],
            depControlsPacked,
            project ?? null,
            FILTER_DEFS_FOR_UTIL
        ),
        [projectDependencies, depControlsPacked, project, FILTER_DEFS_FOR_UTIL]
    );

    // If you want watchlist to use its own search text, use watchState.search instead of searchQuery:
    const watchControlsPacked: WatchlistControls = {
        search: watchState.search,              // or searchQuery if you want shared search box
        status: watchState.status,
        licenseFilter: watchState.licenseFilter,
        processing: watchState.processing,
        riskMin: watchState.riskMin,
        riskMax: watchState.riskMax,
        sortBy: watchState.sortBy,              // nullable
        sortDir: watchState.sortDir,            // nullable
    };

    const watchlistItems = useMemo(
        () => filterAndSortWatchlist(
            projectWatchlist ?? [],
            watchControlsPacked,
            project?.license ?? null
        ),
        [projectWatchlist, watchControlsPacked, project?.license]
    );

    const flatteningAnalysis = useMemo(() => {
        const deps = projectDependencies ?? [];

        // Use backend data if available
        if (flatteningAnalysisData) {
            const suggestions: FlatteningSuggestion[] = [];
            const recommendations = flatteningAnalysisData.recommendations;
            const conflicts = flatteningAnalysisData.duplicateCount || 0;

            // Use formatted recommendations if available (preferred)
            if (recommendations?.formatted && Array.isArray(recommendations.formatted) && recommendations.formatted.length > 0) {
                suggestions.push(...recommendations.formatted);
            }
            // Fallback to combo format for backward compatibility
            else if (recommendations && !recommendations.error && recommendations.combo) {
                const upgrades = recommendations.combo;

                if (upgrades.length > 0) {
                    // Group upgrades by package name to create recommendations
                    const upgradeGroups = upgrades.reduce((acc: any, item: any) => {
                        if (!acc[item.name]) {
                            acc[item.name] = [];
                        }
                        acc[item.name].push(item.version);
                        return acc;
                    }, {});

                    Object.entries(upgradeGroups).forEach(([pkgName, versions]: [string, any]) => {
                        // Find current version from project dependencies
                        const currentDep = deps.find((d: any) =>
                            (d.package?.name || d.name)?.toLowerCase() === pkgName.toLowerCase()
                        );
                        const currentVer = currentDep?.version || '1.2.3'; // Default to dummy version if not found
                        const recommendedVer = versions[versions.length - 1]; // Latest version

                        if (versions.length > 1) {
                            const versionList = versions.join(", ");
                            suggestions.push({
                                title: `Upgrade ${pkgName} to latest version`,
                                description: `Recommended versions: ${versionList}. This upgrade will help reduce dependency conflicts (${conflicts} conflicts detected).`,
                                impact: conflicts > 5 ? "high" : conflicts > 2 ? "medium" : "low",
                                dependencies: [`${pkgName}@${recommendedVer}`],
                                packageName: pkgName,
                                oldVersion: currentVer,
                                newVersion: recommendedVer,
                            });
                        } else {
                            suggestions.push({
                                title: `Upgrade ${pkgName} to ${versions[0]}`,
                                description: `Upgrading to version ${versions[0]} will help optimize your dependency tree and reduce conflicts.`,
                                impact: conflicts > 5 ? "high" : conflicts > 2 ? "medium" : "low",
                                dependencies: [`${pkgName}@${versions[0]}`],
                                packageName: pkgName,
                                oldVersion: currentVer,
                                newVersion: versions[0],
                            });
                        }
                    });
                }

                // If no specific upgrades but conflicts exist, add a general recommendation
                if (conflicts > 0 && suggestions.length === 0) {
                    suggestions.push({
                        title: "Resolve dependency conflicts",
                        description: `Found ${conflicts} dependency version conflicts. Consider upgrading packages to resolve these conflicts.`,
                        impact: conflicts > 5 ? "high" : "medium",
                        dependencies: [],
                    });
                }
            }

            // Add suggestions for low similarity packages (high-risk anchors)
            if (flatteningAnalysisData.lowSimilarityPackages && flatteningAnalysisData.lowSimilarityPackages.length > 0) {
                // Create individual suggestions for each anchor package
                flatteningAnalysisData.lowSimilarityPackages.slice(0, 5).forEach((pkg: any) => {
                    const anchorName = pkg.packageName || pkg.packageId;
                    const dependents = pkg.dependents || [];

                    if (anchorName) {
                        suggestions.push({
                            title: `High-risk anchor: ${anchorName}`,
                            description: dependents.length > 0
                                ? `Package ${anchorName} is an anchor for ${dependents.length} package${dependents.length > 1 ? 's' : ''}: ${dependents.slice(0, 5).join(', ')}${dependents.length > 5 ? ` and ${dependents.length - 5} more` : ''}. It has low similarity with the rest of your dependency tree (${pkg.sharedDependencyCount || 0} shared dependencies).`
                                : `Package ${anchorName} has low similarity with the rest of your dependency tree (${pkg.sharedDependencyCount || 0} shared dependencies, ${pkg.dependencyCount || 0} total). Consider reviewing or isolating this package.`,
                            impact: "high" as const,
                            dependencies: dependents.length > 0 ? [anchorName, ...dependents] : [anchorName],
                        });
                    }
                });
            }


            // Calculate high-risk count from suggestions that appear in the high-risk anchors tab
            // Count suggestions with "High-risk anchor" in the title
            const highRiskAnchorsSuggestions = suggestions.filter(
                s => s.title?.includes("High-risk anchor") || s.title?.includes("high-risk anchor")
            );
            const highRiskCount = highRiskAnchorsSuggestions.length;

            // Separate high-risk anchors from other suggestions
            const highRiskAnchors = suggestions.filter(
                s => s.title?.includes("High-risk anchor") || s.title?.includes("high-risk anchor")
            );
            const otherSuggestions = suggestions.filter(
                s => !s.title?.includes("High-risk anchor") && !s.title?.includes("high-risk anchor")
            );

            // Combine: all high-risk anchors + up to 5 other suggestions
            const combinedSuggestions = [...highRiskAnchors, ...otherSuggestions.slice(0, 5)];

            // Count recommendations (non-high-risk anchor suggestions)
            const recommendationsCount = otherSuggestions.length;

            return {
                score: flatteningAnalysisData.score || 50,
                duplicateCount: flatteningAnalysisData.duplicateCount || 0,
                highRiskCount: highRiskCount,
                recommendationsCount: recommendationsCount,
                transitiveTagCount: 0, // Not provided by backend currently
                total: deps.length,
                suggestions: combinedSuggestions,
                dependencyStats: flatteningAnalysisData.dependencyStats, // Include dependency stats from backend
            };
        }

        // Fallback to local analysis if backend data is not available
        if (!deps.length) {
            return {
                score: 50,
                level: "Awaiting data",
                duplicateCount: 0,
                highRiskCount: 0,
                recommendationsCount: 0,
                transitiveTagCount: 0,
                total: 0,
                suggestions: [
                    {
                        title: "No dependency data yet",
                        description: "Once dependencies are ingested you'll see flattening guidance here.",
                        impact: "low" as const,
                        dependencies: [],
                    },
                ] satisfies FlatteningSuggestion[],
            };
        }

        const total = deps.length;
        const byName = deps.reduce((map, dep) => {
            const key = (dep.package?.name || dep.name || "").toLowerCase();
            if (!key) return map;
            if (!map.has(key)) {
                map.set(key, [] as ProjectDependency[]);
            }
            map.get(key)!.push(dep);
            return map;
        }, new Map<string, ProjectDependency[]>());

        const duplicateGroups = Array.from(byName.values()).filter((group) => group.length > 1);
        const duplicatePenalty = duplicateGroups.reduce((penalty, group) => penalty + (group.length - 1) * 12, 0);

        const avgRisk = deps.reduce((sum, dep) => sum + (typeof dep.risk === "number" ? dep.risk : 0), 0) / total;
        const riskPenalty = Math.max(0, avgRisk - 40) * 0.4;

        const transitiveDeps = deps.filter((dep) => dep.tags?.includes("transitive"));
        const transitivePenalty = transitiveDeps.length * 5;

        let score = 100 - duplicatePenalty - riskPenalty - transitivePenalty;
        score = Math.round(Math.min(99, Math.max(5, score)));

        const suggestions: FlatteningSuggestion[] = [];

        duplicateGroups.forEach((group) => {
            const name = group[0].package?.name || group[0].name;
            const versions = Array.from(new Set(group.map((dep) => dep.version || "unknown"))).join(", ");
            suggestions.push({
                title: `Merge ${name} versions`,
                description: `Found ${group.length} versions (${versions}). Align on a single version to reduce duplication and simplify updates.`,
                impact: group.length >= 3 ? "high" : "medium",
                dependencies: group.map((dep) => dep.package?.name || dep.name),
            });
        });

        const highRisk = deps
            .filter((dep) => (dep.risk ?? 0) >= 70)
            .sort((a, b) => (b.risk ?? 0) - (a.risk ?? 0))
            .slice(0, 3);

        if (highRisk.length) {
            suggestions.push({
                title: "Review high-risk packages",
                description: `High-risk dependencies like ${highRisk
                    .map((dep) => dep.package?.name || dep.name)
                    .join(", ")}. Consider pinning, pruning or replacing them to avoid transitive explosions.`,
                impact: "high",
                dependencies: highRisk.map((dep) => dep.package?.name || dep.name),
            });
        }

        if (transitiveDeps.length) {
            suggestions.push({
                title: "Promote critical transitives",
                description: `${transitiveDeps.length} dependencies are tagged as transitive. Promote critical ones to direct dependencies or remove unused indirect packages to flatten the graph.`,
                impact: "medium",
                dependencies: transitiveDeps.map((dep) => dep.package?.name || dep.name),
            });
        }


        // Count recommendations (non-high-risk anchor suggestions)
        const recommendationsCount = suggestions.filter(
            s => !s.title?.includes("High-risk anchor") && !s.title?.includes("high-risk anchor")
        ).length;

        return {
            score,
            duplicateCount: duplicateGroups.length,
            highRiskCount: highRisk.length,
            recommendationsCount: recommendationsCount,
            transitiveTagCount: transitiveDeps.length,
            total,
            suggestions: suggestions.slice(0, 5),
        };
    }, [projectDependencies, flatteningAnalysisData]);

    const flatteningScoreColor = useMemo(() => {
        const score = flatteningAnalysis.score;
        if (score >= 85) return "text-emerald-300";
        if (score >= 65) return "text-sky-300";
        if (score >= 45) return "text-amber-300";
        return "text-red-400";
    }, [flatteningAnalysis.score]);

    // 1) put this near other helpers in page.tsx
    const gotoDependency = (pkgId: string, version?: string) => {
        let v = version;
        if (!v) {
            const found = projectDependencies.find(
                d => d.package_id === pkgId || d.package?.id === pkgId
            );
            v = found?.version;
        }
        // optional: last chance from branch deps if you keep them in state

        if (v) {
            router.push(`/dependency/${pkgId}/${encodeURIComponent(v)}`);
        } else {
            // fall back to the versionless details page
            router.push(`/dependency/${pkgId}`);
        }
    };


    // 2) replace your handleAlertNavigate in page.tsx
    const handleAlertNavigate = ({
                                     source,
                                     packageId,
                                     packageName,
                                     kind,
                                     version,       // <- allow version to be passed if the alert has it
                                 }: {
        source: "dependency" | "watchlist";
        packageId?: string;
        packageName: string;
        kind: AlertKind;
        version?: string;
    }) => {
        if (!packageId) return;

        // If you still want to switch tabs before navigation, keep these two lines:
        if (source === "dependency") setCurrentTab("dependencies");
        else setCurrentTab("watchlist");

        gotoDependency(packageId, version);
    };


    if (loading) {
        return (
            <div className="min-h-screen">
                {/* Project Top Bar */}
                <ProjectTopBar
                    projectName=""
                    projectLanguage=""
                    currentTab={currentTab}
                    onTabChange={handleTabChange}
                />

                <div className="container mx-auto px-4 py-8 max-w-7xl" style={{paddingTop: '110px'}}>
                    {/* Tab Content - Overview skeleton */}
                    {currentTab === "overview" && (
                        <div className="space-y-6">
                            {/* Top Row: Project Health + Compliance Badge Skeleton */}
                            <div className="flex items-center justify-between">
                                {/* Project Health Skeleton */}
                                <div className="flex items-center gap-4">
                                    <div className="w-16 h-16 bg-gray-700 rounded-full animate-pulse"></div>
                                    <div>
                                        <div className="h-5 bg-gray-700 rounded w-32 mb-2 animate-pulse"></div>
                                        <div className="h-4 bg-gray-700 rounded w-40 animate-pulse"></div>
                                    </div>
                                </div>
                                {/* Compliance Badge Skeleton */}
                                <div className="h-9 bg-gray-700 rounded-lg w-32 animate-pulse"></div>
                            </div>

                            {/* Three Column Grid Skeleton */}
                            <div className="grid grid-cols-1 md:grid-cols-3 gap-6">
                                {/* Vulnerabilities Card Skeleton */}
                                <Card style={{backgroundColor: colors.background.card}}>
                                    <CardContent className="p-5">
                                        <div className="h-5 bg-gray-700 rounded w-28 mb-4 animate-pulse"></div>
                                        <div className="space-y-2">
                                            {['Critical', 'High', 'Medium', 'Low'].map((label) => (
                                                <div key={label} className="flex items-center justify-between py-1.5">
                                                    <span className="text-sm text-gray-500">{label}</span>
                                                    <div className="h-4 bg-gray-700 rounded w-6 animate-pulse"></div>
                                                </div>
                                            ))}
                                        </div>
                                    </CardContent>
                                </Card>

                                {/* Dependency Flattening Card Skeleton */}
                                <Card style={{backgroundColor: colors.background.card}}>
                                    <CardContent className="p-5">
                                        <div className="h-5 bg-gray-700 rounded w-40 mb-4 animate-pulse"></div>
                                        <div className="text-center mb-4">
                                            <div className="h-8 bg-gray-700 rounded w-12 mx-auto mb-1 animate-pulse"></div>
                                            <div className="h-3 bg-gray-700 rounded w-16 mx-auto animate-pulse"></div>
                                        </div>
                                        <div className="space-y-2">
                                            <div className="flex items-center justify-between">
                                                <span className="text-sm text-gray-500">Duplicates</span>
                                                <div className="h-4 bg-gray-700 rounded w-6 animate-pulse"></div>
                                            </div>
                                            <div className="flex items-center justify-between">
                                                <span className="text-sm text-gray-500">High-risk</span>
                                                <div className="h-4 bg-gray-700 rounded w-6 animate-pulse"></div>
                                            </div>
                                        </div>
                                    </CardContent>
                                </Card>

                                {/* Alerts Card Skeleton */}
                                <Card style={{backgroundColor: colors.background.card}}>
                                    <CardContent className="p-5">
                                        <div className="flex items-center justify-between mb-4">
                                            <div className="h-5 bg-gray-700 rounded w-16 animate-pulse"></div>
                                            <div className="h-4 bg-gray-700 rounded w-16 animate-pulse"></div>
                                        </div>
                                        <div className="space-y-2">
                                            {[1, 2, 3].map((i) => (
                                                <div key={i} className="flex items-center gap-3 p-2">
                                                    <div className="w-8 h-8 bg-gray-700 rounded-lg animate-pulse"></div>
                                                    <div className="flex-1">
                                                        <div className="h-4 bg-gray-700 rounded w-24 mb-1 animate-pulse"></div>
                                                        <div className="h-3 bg-gray-700 rounded w-32 animate-pulse"></div>
                                                    </div>
                                                </div>
                                            ))}
                                        </div>
                                    </CardContent>
                                </Card>
                            </div>
                        </div>
                    )}

                    {currentTab === "dependencies" && (
                        <div className="space-y-6">
                            {/* Header: search + filters */}
                            <div className="space-y-4">
                                {/* Search bar skeleton */}
                                <div className="relative">
                                    <div
                                        className="w-full h-10 rounded-lg bg-gray-600/60 animate-pulse"
                                        style={{backgroundColor: colors.background.card}}
                                    />
                                </div>

                                {/* Filter buttons skeleton */}
                                <div className="flex items-center gap-4">
                                    <div className="h-9 w-28 bg-gray-600 rounded-full animate-pulse"/>
                                    <div className="h-9 w-28 bg-gray-600 rounded-full animate-pulse"/>
                                    <div className="h-9 w-28 bg-gray-600 rounded-full animate-pulse"/>
                                </div>

                                {/* Small legend row skeleton (Risk / License / Status) */}
                                <div className="flex flex-wrap items-center gap-3 text-xs">
                                    <div className="flex items-center gap-2">
                                        <div className="w-3 h-3 rounded-full bg-gray-600 animate-pulse"/>
                                        <div className="h-3 w-16 bg-gray-600 rounded animate-pulse"/>
                                    </div>
                                    <div className="flex items-center gap-2">
                                        <div className="w-3 h-3 rounded-full bg-gray-600 animate-pulse"/>
                                        <div className="h-3 w-16 bg-gray-600 rounded animate-pulse"/>
                                    </div>
                                    <div className="flex items-center gap-2">
                                        <div className="w-3 h-3 rounded-full bg-gray-600 animate-pulse"/>
                                        <div className="h-3 w-16 bg-gray-600 rounded animate-pulse"/>
                                    </div>
                                </div>
                            </div>

                            {/* Dependencies card skeleton (mirrors your table/list card) */}
                            <Card style={{backgroundColor: colors.background.card}}>
                                <CardHeader>
                                    <div className="flex items-center justify-between">
                                        <div>
                                            <div className="h-4 w-32 bg-gray-600 rounded animate-pulse mb-2"/>
                                            <div className="h-3 w-48 bg-gray-600 rounded animate-pulse"/>
                                        </div>
                                        <div className="h-8 w-32 bg-gray-600 rounded-full animate-pulse"/>
                                    </div>
                                </CardHeader>
                                <CardContent className="space-y-4">
                                    {/* Table header skeleton */}
                                    <div className="grid grid-cols-12 gap-4 text-xs text-gray-400">
                                        <div className="col-span-4 h-4 bg-gray-600 rounded animate-pulse"/>
                                        <div className="col-span-2 h-4 bg-gray-600 rounded animate-pulse"/>
                                        <div className="col-span-2 h-4 bg-gray-600 rounded animate-pulse"/>
                                        <div className="col-span-2 h-4 bg-gray-600 rounded animate-pulse"/>
                                        <div className="col-span-2 h-4 bg-gray-600 rounded animate-pulse"/>
                                    </div>

                                    {/* Several rows to mimic DependencyPackageCard layout */}
                                    <div className="space-y-3">
                                        {[1, 2, 3, 4].map((i) => (
                                            <div
                                                key={i}
                                                className="grid grid-cols-12 gap-4 items-center py-2 border-b border-gray-800 last:border-b-0"
                                            >
                                                {/* Package name + meta */}
                                                <div className="col-span-4 space-y-1">
                                                    <div className="h-4 w-32 bg-gray-600 rounded animate-pulse"/>
                                                    <div className="h-3 w-24 bg-gray-700 rounded animate-pulse"/>
                                                </div>

                                                {/* Version */}
                                                <div className="col-span-2">
                                                    <div className="h-4 w-16 bg-gray-600 rounded animate-pulse"/>
                                                </div>

                                                {/* Risk badge */}
                                                <div className="col-span-2">
                                                    <div className="h-6 w-20 bg-gray-600 rounded-full animate-pulse"/>
                                                </div>

                                                {/* License */}
                                                <div className="col-span-2">
                                                    <div className="h-4 w-20 bg-gray-600 rounded animate-pulse"/>
                                                </div>

                                                {/* Status pill */}
                                                <div className="col-span-2 flex justify-end">
                                                    <div className="h-6 w-16 bg-gray-600 rounded-full animate-pulse"/>
                                                </div>
                                            </div>
                                        ))}
                                    </div>

                                    {/* Footer: “showing X of Y” skeleton */}
                                    <div className="flex justify-between items-center pt-3 border-t border-gray-800">
                                        <div className="h-3 w-40 bg-gray-600 rounded animate-pulse"/>
                                        <div className="flex gap-2">
                                            <div className="h-8 w-8 bg-gray-600 rounded-full animate-pulse"/>
                                            <div className="h-8 w-8 bg-gray-600 rounded-full animate-pulse"/>
                                        </div>
                                    </div>
                                </CardContent>
                            </Card>
                        </div>
                    )}

                    {currentTab === "watchlist" && (
                        <div className="space-y-6">
                            {/* Top search + button row */}
                            <div className="space-y-4">
                                <div className="flex items-center gap-4">
                                    {/* Search input skeleton */}
                                    <div className="relative flex-1">
                                        <div
                                            className="w-full h-10 rounded-lg bg-gray-600/60 animate-pulse"
                                            style={{backgroundColor: colors.background.card}}
                                        />
                                    </div>

                                    {/* Add to watchlist button skeleton */}
                                    <div className="h-10 w-40 rounded-lg bg-gray-600 animate-pulse"/>
                                </div>

                                {/* Filter chips / selects skeleton */}
                                <div className="flex flex-wrap gap-3">
                                    <div className="h-9 w-24 bg-gray-600 rounded-full animate-pulse"/>
                                    <div className="h-9 w-24 bg-gray-600 rounded-full animate-pulse"/>
                                    <div className="h-9 w-24 bg-gray-600 rounded-full animate-pulse"/>
                                    <div className="h-9 w-24 bg-gray-600 rounded-full animate-pulse"/>
                                </div>
                            </div>

                            {/* Stats / summary card skeleton (if you have one) */}
                            <Card style={{backgroundColor: colors.background.card}}>
                                <CardHeader>
                                    <div className="flex justify-between items-center">
                                        <div className="h-4 w-32 bg-gray-600 rounded animate-pulse"/>
                                        <div className="h-4 w-16 bg-gray-600 rounded animate-pulse"/>
                                    </div>
                                </CardHeader>
                                <CardContent className="space-y-4">
                                    <div className="grid grid-cols-2 md:grid-cols-4 gap-4">
                                        {[1, 2, 3, 4].map((i) => (
                                            <div key={i} className="space-y-2">
                                                <div className="h-3 w-20 bg-gray-600 rounded animate-pulse"/>
                                                <div className="h-6 w-16 bg-gray-600 rounded animate-pulse"/>
                                            </div>
                                        ))}
                                    </div>
                                </CardContent>
                            </Card>

                            {/* Watchlist item cards skeleton */}
                            <div className="space-y-3">
                                {[1, 2, 3].map((i) => (
                                    <Card
                                        key={i}
                                        style={{backgroundColor: colors.background.card}}
                                        className="border border-gray-800"
                                    >
                                        <CardContent className="py-3">
                                            <div className="flex items-center justify-between gap-4">
                                                {/* Left: name + meta */}
                                                <div className="space-y-1">
                                                    <div className="h-4 w-40 bg-gray-600 rounded animate-pulse"/>
                                                    <div className="h-3 w-32 bg-gray-700 rounded animate-pulse"/>
                                                </div>

                                                {/* Middle: risk + status */}
                                                <div className="flex items-center gap-4">
                                                    <div className="h-6 w-20 bg-gray-600 rounded-full animate-pulse"/>
                                                    <div className="h-6 w-20 bg-gray-600 rounded-full animate-pulse"/>
                                                </div>

                                                {/* Right: menu / actions */}
                                                <div className="flex items-center gap-2">
                                                    <div className="h-8 w-8 bg-gray-600 rounded-full animate-pulse"/>
                                                    <div className="h-8 w-8 bg-gray-600 rounded-full animate-pulse"/>
                                                </div>
                                            </div>
                                        </CardContent>
                                    </Card>
                                ))}
                            </div>
                        </div>
                    )}

                    {currentTab === "compliance" && (
                        <div className="space-y-6">
                            {/* Top 3-card grid (Project License / Compliance Status / SBOM) */}
                            <div className="grid grid-cols-1 lg:grid-cols-3 gap-6">
                                {/* Project License skeleton */}
                                <Card style={{backgroundColor: colors.background.card}}>
                                    <CardHeader>
                                        <div className="h-4 w-32 bg-gray-600 rounded animate-pulse"/>
                                    </CardHeader>
                                    <CardContent>
                                        <div className="space-y-4">
                                            <div className="flex items-center gap-3">
                                                <div className="w-10 h-10 bg-gray-600 rounded-lg animate-pulse"/>
                                                <div className="space-y-2">
                                                    <div className="h-4 w-28 bg-gray-600 rounded animate-pulse"/>
                                                    <div className="h-3 w-40 bg-gray-700 rounded animate-pulse"/>
                                                </div>
                                            </div>
                                            <div className="space-y-2">
                                                <div className="flex items-center justify-between">
                                                    <div className="h-3 w-24 bg-gray-700 rounded animate-pulse"/>
                                                    <div className="h-4 w-10 bg-gray-600 rounded animate-pulse"/>
                                                </div>
                                                <div className="flex items-center justify-between">
                                                    <div className="h-3 w-28 bg-gray-700 rounded animate-pulse"/>
                                                    <div className="h-4 w-12 bg-gray-600 rounded animate-pulse"/>
                                                </div>
                                            </div>
                                        </div>
                                    </CardContent>
                                </Card>

                                {/* Compliance Status skeleton */}
                                <Card style={{backgroundColor: colors.background.card}}>
                                    <CardHeader>
                                        <div className="h-4 w-36 bg-gray-600 rounded animate-pulse"/>
                                    </CardHeader>
                                    <CardContent>
                                        <div className="space-y-4">
                                            <div className="flex items-center justify-between">
                                                <div className="h-3 w-28 bg-gray-700 rounded animate-pulse"/>
                                                <div className="h-4 w-12 bg-gray-600 rounded animate-pulse"/>
                                            </div>
                                            <div className="flex items-center justify-between">
                                                <div className="h-3 w-32 bg-gray-700 rounded animate-pulse"/>
                                                <div className="h-4 w-10 bg-gray-600 rounded animate-pulse"/>
                                            </div>
                                        </div>
                                    </CardContent>
                                </Card>

                                {/* SBOM Download skeleton */}
                                <Card style={{backgroundColor: colors.background.card}}>
                                    <CardHeader>
                                        <div className="h-4 w-48 bg-gray-600 rounded animate-pulse"/>
                                    </CardHeader>
                                    <CardContent>
                                        <div className="space-y-4">
                                            <div className="h-10 w-full bg-gray-600 rounded-lg animate-pulse"/>
                                            <div className="space-y-2">
                                                <div className="h-3 w-40 bg-gray-700 rounded animate-pulse"/>
                                                <div className="h-3 w-32 bg-gray-700 rounded animate-pulse"/>
                                                <div className="h-3 w-48 bg-gray-700 rounded animate-pulse"/>
                                            </div>
                                        </div>
                                    </CardContent>
                                </Card>
                            </div>

                            {/* Non-Compliant Dependencies skeleton */}
                            <Card style={{backgroundColor: colors.background.card}}>
                                <CardHeader>
                                    <div className="h-4 w-52 bg-gray-600 rounded animate-pulse mb-2"/>
                                    <div className="h-3 w-72 bg-gray-700 rounded animate-pulse"/>
                                </CardHeader>
                                <CardContent>
                                    <div className="space-y-3">
                                        {[1, 2, 3].map((i) => (
                                            <div
                                                key={i}
                                                className="flex items-center justify-between p-4 rounded-lg"
                                                style={{backgroundColor: "rgb(26, 26, 26)"}}
                                            >
                                                <div className="flex items-center gap-3">
                                                    <div className="w-8 h-8 bg-gray-600 rounded-lg animate-pulse"/>
                                                    <div className="space-y-2">
                                                        <div className="h-4 w-32 bg-gray-600 rounded animate-pulse"/>
                                                        <div className="h-3 w-48 bg-gray-700 rounded animate-pulse"/>
                                                    </div>
                                                </div>
                                                <div className="h-6 w-20 bg-gray-600 rounded-full animate-pulse"/>
                                            </div>
                                        ))}
                                    </div>
                                </CardContent>
                            </Card>
                        </div>
                    )}

                    {currentTab === "alerts" && (
                        <div className="space-y-6">
                            <Card style={{backgroundColor: colors.background.card}}>
                                <CardHeader>
                                    <div className="flex items-center justify-between">
                                        <div className="h-4 w-32 bg-gray-600 rounded animate-pulse"/>
                                        <div className="h-8 w-40 bg-gray-600 rounded-full animate-pulse"/>
                                    </div>
                                    <div className="mt-4 flex flex-wrap gap-3">
                                        <div className="h-8 w-24 bg-gray-600 rounded-full animate-pulse"/>
                                        <div className="h-8 w-24 bg-gray-600 rounded-full animate-pulse"/>
                                        <div className="h-8 w-24 bg-gray-600 rounded-full animate-pulse"/>
                                        <div className="h-8 w-24 bg-gray-600 rounded-full animate-pulse"/>
                                    </div>
                                </CardHeader>
                                <CardContent>
                                    <div className="space-y-3">
                                        {[1, 2, 3, 4].map((i) => (
                                            <div
                                                key={i}
                                                className="flex items-center justify-between p-3 rounded-lg border border-gray-800"
                                                style={{backgroundColor: "rgb(18, 18, 18)"}}
                                            >
                                                <div className="space-y-1">
                                                    <div className="h-4 w-44 bg-gray-600 rounded animate-pulse"/>
                                                    <div className="h-3 w-32 bg-gray-700 rounded animate-pulse"/>
                                                </div>
                                                <div className="flex items-center gap-3">
                                                    <div className="h-6 w-16 bg-gray-600 rounded-full animate-pulse"/>
                                                    <div className="h-6 w-20 bg-gray-600 rounded-full animate-pulse"/>
                                                </div>
                                            </div>
                                        ))}
                                    </div>
                                </CardContent>
                            </Card>
                        </div>
                    )}


                    {currentTab === "settings" && (
                        <div className="flex h-full overflow-hidden scrollbar-hide">
                            {/* Sidebar skeleton */}
                            <div className="w-64 border-r border-gray-800 p-6 space-y-3">
                                {[1, 2, 3, 4].map((i) => (
                                    <div
                                        key={i}
                                        className="h-9 w-full rounded-md bg-gray-700 animate-pulse"
                                    />
                                ))}
                            </div>

                            {/* Right pane skeleton (match general tab-ish layout) */}
                            <div className="flex-1 p-6 overflow-y-auto space-y-6">
                                {/* Section title */}
                                <div className="space-y-2">
                                    <div className="h-5 w-40 bg-gray-600 rounded animate-pulse"/>
                                    <div className="h-3 w-64 bg-gray-700 rounded animate-pulse"/>
                                </div>

                                {/* A few field blocks to mimic General tab fields */}
                                <div className="space-y-4">
                                    {[1, 2, 3].map((i) => (
                                        <div key={i} className="space-y-2">
                                            <div className="h-4 w-32 bg-gray-600 rounded animate-pulse"/>
                                            <div className="h-9 w-full bg-gray-600 rounded animate-pulse"/>
                                        </div>
                                    ))}
                                </div>

                                {/* a sub-section block to hint at integrations / alerts / team layouts */}
                                <Card style={{backgroundColor: colors.background.card}}>
                                    <CardHeader>
                                        <div className="h-4 w-36 bg-gray-600 rounded animate-pulse"/>
                                    </CardHeader>
                                    <CardContent className="space-y-3">
                                        {[1, 2].map((i) => (
                                            <div
                                                key={i}
                                                className="flex items-center justify-between p-3 rounded-lg"
                                                style={{backgroundColor: "rgb(18, 18, 18)"}}
                                            >
                                                <div className="flex items-center gap-3">
                                                    <div className="w-10 h-10 bg-gray-600 rounded-lg animate-pulse"/>
                                                    <div className="space-y-2">
                                                        <div className="h-4 w-32 bg-gray-600 rounded animate-pulse"/>
                                                        <div className="h-3 w-24 bg-gray-700 rounded animate-pulse"/>
                                                    </div>
                                                </div>
                                                <div className="h-8 w-24 bg-gray-600 rounded-md animate-pulse"/>
                                            </div>
                                        ))}
                                    </CardContent>
                                </Card>
                            </div>
                        </div>
                    )}

                </div>
            </div>
        )
    }

    if (error || !project) {
        return (
            <div className="min-h-screen">
                <div className="container mx-auto px-4 py-8">
                    <div className="text-center py-8">
                        <div className="text-red-400 mb-4">{error || 'Project not found'}</div>
                        <Button
                            onClick={() => router.push('/project')}
                            className="bg-blue-600 hover:bg-blue-700 text-white"
                        >
                            <ArrowLeft className="mr-2 h-4 w-4"/>
                            Back to Projects
                        </Button>
                    </div>
                </div>
            </div>
        )
    }

    return (
        <div className="min-h-screen">
            {/* Project Top Bar */}
            <ProjectTopBar
                projectName={project?.name || ''}
                projectLanguage={project?.language || ''}
                currentTab={currentTab}
                onTabChange={setCurrentTab}
            />

            <div className="container mx-auto px-4 py-8 max-w-7xl" style={{paddingTop: '110px'}}>
                {/* Tab Content */}
                {currentTab === "overview" && (
                    <div className="space-y-6">
                        {/* Top Row: Project Health on left, Compliance Badge on right */}
                        <div className="flex items-center justify-between">
                            {/* Project Health (Inline) */}
                            <div className="flex items-center gap-4">
                                <div className="relative w-16 h-16">
                                    <svg className="w-16 h-16 transform -rotate-90" viewBox="0 0 100 100">
                                        <circle cx="50" cy="50" r="40" stroke="currentColor" strokeWidth="10"
                                                fill="none" className="text-gray-700"/>
                                        <circle
                                            cx="50"
                                            cy="50"
                                            r="40"
                                            stroke="currentColor"
                                            strokeWidth="10"
                                            fill="none"
                                            strokeDasharray={`${2 * Math.PI * 40}`}
                                            strokeDashoffset={`${2 * Math.PI * 40 * (1 - healthScore / 100)}`}
                                            style={{stroke: 'rgb(84, 0, 250)'}}
                                            strokeLinecap="round"
                                        />
                                    </svg>
                                    <div className="absolute inset-0 flex items-center justify-center">
                                        <div className="text-lg font-bold text-white">{healthScore}</div>
                                    </div>
                                </div>
                                <div>
                                    <h2 className="text-xl font-bold text-white">Project Health</h2>
                                    <p className="text-gray-400 text-sm">Based on {projectDependencies.length} dependencies</p>
                                </div>
                            </div>

                            {/* Compliance Status Badge (Right side) - Based on license issues only */}
                            <div className={`flex items-center gap-2 px-4 py-2 rounded-lg ${
                                complianceData.licenseConflicts === 0
                                    ? 'bg-green-500/10 border border-green-500/30'
                                    : 'bg-red-500/10 border border-red-500/30'
                            }`}>
                                {complianceData.licenseConflicts === 0 ? (
                                    <>
                                        <ShieldCheck className="h-4 w-4 text-green-400" />
                                        <span className="text-green-400 font-medium text-sm">Compliant</span>
                                    </>
                                ) : (
                                    <>
                                        <AlertTriangle className="h-4 w-4 text-red-400" />
                                        <span className="text-red-400 font-medium text-sm">Not Compliant</span>
                                        <span className="text-gray-400 text-xs">
                                            — {complianceData.licenseConflicts} license conflict{complianceData.licenseConflicts > 1 ? 's' : ''}
                                        </span>
                                    </>
                                )}
                            </div>
                        </div>

                        {/* Main Content: Three Column Grid */}
                        <div className="grid grid-cols-1 md:grid-cols-3 gap-6">
                            {/* Vulnerabilities Card - Real OSV Data */}
                            <Card style={{backgroundColor: colors.background.card}}>
                                <CardContent className="p-5">
                                    <h3 className="text-base font-semibold text-white mb-4">Vulnerabilities</h3>
                                    <div className="space-y-2">
                                        <div className="flex items-center justify-between py-1.5">
                                            <span className="text-sm text-gray-300">Critical</span>
                                            <span className={`font-semibold text-sm ${realVulnerabilities.critical > 0 ? 'text-red-400' : 'text-gray-500'}`}>{realVulnerabilities.critical}</span>
                                        </div>
                                        <div className="flex items-center justify-between py-1.5">
                                            <span className="text-sm text-gray-300">High</span>
                                            <span className={`font-semibold text-sm ${realVulnerabilities.high > 0 ? 'text-orange-400' : 'text-gray-500'}`}>{realVulnerabilities.high}</span>
                                        </div>
                                        <div className="flex items-center justify-between py-1.5">
                                            <span className="text-sm text-gray-300">Medium</span>
                                            <span className={`font-semibold text-sm ${realVulnerabilities.medium > 0 ? 'text-yellow-400' : 'text-gray-500'}`}>{realVulnerabilities.medium}</span>
                                        </div>
                                        <div className="flex items-center justify-between py-1.5">
                                            <span className="text-sm text-gray-300">Low</span>
                                            <span className={`font-semibold text-sm ${realVulnerabilities.low > 0 ? 'text-blue-400' : 'text-gray-500'}`}>{realVulnerabilities.low}</span>
                                        </div>
                                    </div>
                                </CardContent>
                            </Card>

<<<<<<< HEAD
                            {/* Dependency Flattening */}
                            <Card style={{backgroundColor: colors.background.card}}>
                                <CardHeader>
                                    <CardTitle className="text-white">Dependency Flattening</CardTitle>
                                </CardHeader>

                                <CardContent>
                                    {flatteningLoading ? (
                                        // ✅ Loading UI (only this card)
                                        <div className="space-y-4">
                                            <div className="text-center">
                                                <div className="h-9 w-16 mx-auto bg-gray-600 rounded animate-pulse"/>
                                                <div
                                                    className="h-4 w-28 mx-auto mt-2 bg-gray-700 rounded animate-pulse"/>
                                            </div>

                                            <div className="space-y-3 text-sm">
                                                {[1, 2].map((i) => (
                                                    <div key={i} className="flex items-center justify-between">
                                                        <div className="flex items-center gap-2">
                                                            <div
                                                                className="w-3 h-3 rounded-full bg-gray-600 animate-pulse"/>
                                                            <div
                                                                className="h-4 w-36 bg-gray-700 rounded animate-pulse"/>
                                                        </div>
                                                        <div className="h-4 w-8 bg-gray-600 rounded animate-pulse"/>
                                                    </div>
                                                ))}
                                            </div>

                                            <div className="flex justify-end">
                                                <div className="h-3 w-28 bg-gray-700 rounded animate-pulse"/>
                                            </div>
                                        </div>
                                    ) : flatteningError ? (
                                        // ✅ Error UI (only this card)
                                        <div className="space-y-2">
                                            <div className="text-sm text-red-400">{flatteningError}</div>
                                            <button
                                                type="button"
                                                onClick={() => {
                                                    // optional: trigger re-fetch by calling your flattening fetch fn
                                                    // or dispatch an event / set a refetch state
                                                }}
                                                className="text-xs font-semibold text-indigo-300 underline underline-offset-4 hover:text-indigo-200"
                                            >
                                                Retry
                                            </button>
                                        </div>
                                    ) : (
                                        // ✅ Your existing UI (loaded)
                                        <div className="space-y-4">
                                            <div className="text-center">
                                                <div className={`text-3xl font-bold ${flatteningScoreColor}`}>
                                                    {flatteningAnalysis.score}
                                                </div>
                                                <div className="text-sm text-gray-400">Flattening score</div>
                                            </div>

                                            <div className="space-y-3 text-sm text-gray-300">
                                                <div className="flex items-center justify-between">
                                                    <div className="flex items-center gap-2">
                                                        <div className="w-3 h-3 rounded-full bg-indigo-400"></div>
                                                        <span>Duplicate packages</span>
                                                    </div>
                                                    <button
                                                        type="button"
                                                        onClick={() => {
                                                            setFlatteningDialogTab("recommendations")
                                                            setFlatteningDialogOpen(true)
                                                        }}
                                                        className="text-white font-semibold hover:text-indigo-300 transition-colors cursor-pointer"
                                                    >
                                                        {flatteningAnalysis.duplicateCount}
                                                    </button>
                                                </div>

                                                <div className="flex items-center justify-between">
                                                    <div className="flex items-center gap-2">
                                                        <div className="w-3 h-3 rounded-full bg-purple-400"></div>
                                                        <span>High-risk anchors</span>
                                                    </div>
                                                    <button
                                                        type="button"
                                                        onClick={() => {
                                                            setFlatteningDialogTab("anchors")
                                                            setFlatteningDialogOpen(true)
                                                        }}
                                                        className="text-white font-semibold hover:text-purple-300 transition-colors cursor-pointer"
                                                    >
                                                        {flatteningAnalysis.highRiskCount}
                                                    </button>
                                                </div>
                                            </div>

                                            <div className="flex justify-end">
                                                <button
                                                    type="button"
                                                    onClick={() => setFlatteningDialogOpen(true)}
                                                    className="text-xs font-semibold text-indigo-300 underline underline-offset-4 hover:text-indigo-200"
                                                >
                                                    Recommendations
                                                    {flatteningAnalysis.recommendationsCount > 0
                                                        ? ` (${flatteningAnalysis.recommendationsCount})`
                                                        : ""}
                                                </button>
                                            </div>
                                        </div>
=======
                            {/* Dependency Flattening Card */}
                            <Card style={{backgroundColor: colors.background.card}}>
                                <CardContent className="p-5">
                                    <h3 className="text-base font-semibold text-white mb-4">Dependency Flattening</h3>
                                    <div className="text-center mb-4">
                                        <div className={`text-3xl font-bold ${flatteningScoreColor}`}>{flatteningAnalysis.score}</div>
                                        <div className="text-xs text-gray-400">Score</div>
                                    </div>
                                    <div className="space-y-2 text-sm">
                                        <div className="flex items-center justify-between">
                                            <span className="text-gray-300">Duplicates</span>
                                            <button
                                                type="button"
                                                onClick={() => {
                                                    setFlatteningDialogTab('recommendations')
                                                    setFlatteningDialogOpen(true)
                                                }}
                                                className="text-white font-semibold hover:text-gray-300 transition-colors cursor-pointer"
                                            >
                                                {flatteningAnalysis.duplicateCount}
                                            </button>
                                        </div>
                                        <div className="flex items-center justify-between">
                                            <span className="text-gray-300">High-risk</span>
                                            <button
                                                type="button"
                                                onClick={() => {
                                                    setFlatteningDialogTab('anchors')
                                                    setFlatteningDialogOpen(true)
                                                }}
                                                className="text-white font-semibold hover:text-gray-300 transition-colors cursor-pointer"
                                            >
                                                {flatteningAnalysis.highRiskCount}
                                            </button>
                                        </div>
                                    </div>
                                    {flatteningAnalysis.recommendationsCount > 0 && (
                                        <button
                                            type="button"
                                            onClick={() => setFlatteningDialogOpen(true)}
                                            className="mt-4 text-xs font-medium text-gray-400 hover:text-white transition-colors"
                                        >
                                            View {flatteningAnalysis.recommendationsCount} recommendation{flatteningAnalysis.recommendationsCount > 1 ? 's' : ''} →
                                        </button>
>>>>>>> 5b108797
                                    )}
                                </CardContent>
                            </Card>

                            {/* Alerts Preview Card */}
                            <Card style={{backgroundColor: colors.background.card}}>
                                <CardContent className="p-5">
                                    <div className="flex items-center justify-between mb-4">
                                        <h3 className="text-base font-semibold text-white">Alerts</h3>
                                        <button
                                            onClick={() => setCurrentTab('alerts')}
                                            className="text-xs font-medium text-gray-400 hover:text-white transition-colors"
                                        >
                                            View all →
                                        </button>
                                    </div>
                                    <div className="space-y-2">
                                        {previewAlerts.length === 0 ? (
                                            <div className="py-4 text-center">
                                                <ShieldCheck className="h-8 w-8 text-green-400 mx-auto mb-2" />
                                                <p className="text-sm text-gray-400">No active alerts</p>
                                            </div>
                                        ) : (
                                            previewAlerts.map((alert, index) => {
                                                const alertType = alert.alert_type
                                                const severity = alert.severity?.toLowerCase()
                                                const isVuln = alertType === 'vulnerability'
                                                const isAnomaly = alertType === 'anomaly'
                                                const isHealth = alertType === 'health'
                                                const isLicense = alertType === 'license'
                                                
                                                // Determine color based on type/severity
                                                const bgColor = isVuln 
                                                    ? (severity === 'critical' ? 'bg-red-500/20' : severity === 'high' ? 'bg-orange-500/20' : 'bg-yellow-500/20')
                                                    : isAnomaly ? 'bg-purple-500/20'
                                                    : isHealth ? 'bg-blue-500/20'
                                                    : 'bg-yellow-500/20'
                                                const iconColor = isVuln 
                                                    ? (severity === 'critical' ? 'text-red-400' : severity === 'high' ? 'text-orange-400' : 'text-yellow-400')
                                                    : isAnomaly ? 'text-purple-400'
                                                    : isHealth ? 'text-blue-400'
                                                    : 'text-yellow-400'
                                                
                                                // Get message
                                                let message = alert.message || ''
                                                if (isVuln && alert.vulnerability_details?.summary) {
                                                    message = alert.vulnerability_details.summary
                                                }
                                                const packageName = alert.package?.name || (isHealth ? 'Health' : isLicense ? 'License' : '')
                                                
                                                return (
                                                    <div 
                                                        key={alert.id || index}
                                                        className="flex items-center gap-3 p-2 rounded cursor-pointer hover:bg-gray-800/50 transition-colors"
                                                        onClick={() => setCurrentTab('alerts')}
                                                    >
                                                        <div className={`w-8 h-8 rounded-lg ${bgColor} flex items-center justify-center flex-shrink-0`}>
                                                            <AlertTriangle className={`h-4 w-4 ${iconColor}`} />
                                                        </div>
                                                        <div className="flex-1 min-w-0">
                                                            <div className="text-sm text-white truncate">
                                                                {packageName && <span className="font-medium">{packageName}: </span>}
                                                                {alertType === 'vulnerability' ? 'Vulnerability' : alertType === 'anomaly' ? 'Anomaly' : alertType === 'health' ? 'Health Change' : 'License Issue'}
                                                            </div>
                                                            <div className="text-xs text-gray-400 truncate">{message || 'View details'}</div>
                                                        </div>
                                                    </div>
                                                )
                                            })
                                        )}
                                    </div>
                                </CardContent>
                            </Card>
                        </div>
                    </div>
                )}

                {currentTab === "dependencies" && (
                    <div className="space-y-6">
                        {/* Dependencies Header */}
                        <div className="space-y-4">

                            {/* Search and Filters */}
                            <div className="space-y-4">
                                <div className="relative">
                                    <input
                                        type="text"
                                        placeholder="Search dependencies..."
                                        value={searchQuery}
                                        onChange={(e) => setSearchQuery(e.target.value)}
                                        className="w-full px-4 py-2 rounded-lg text-white placeholder-gray-400 focus:outline-none focus:ring-2 focus:ring-blue-500 focus:border-transparent"
                                        style={{
                                            backgroundColor: colors.background.card,
                                            borderColor: 'hsl(var(--border))',
                                            borderWidth: '1px'
                                        }}
                                    />
                                    <Search className="absolute right-3 top-2.5 h-4 w-4 text-gray-400"/>
                                </div>

                                {/* Filter Options */}
                                <div className="flex items-center gap-4">
                                    <Button
                                        variant="outline"
                                        className="border-gray-600 text-gray-300 hover:bg-gray-700"
                                        onClick={() => {
                                            setShowFilterPopup(true)
                                            setTempSelectedFilters(activeFilters)
                                            setShowFilterPopup(true)
                                        }}
                                    >
                                        <Search className="h-4 w-4 mr-2"/>
                                        Add Filters
                                    </Button>

                                    {/* Show filter chips or status text */}
                                    {activeFilters.length > 0 ? (
                                        <div className="flex flex-wrap gap-2">
                                            {activeFilters.map((fid) => (
                                                <div
                                                    key={fid}
                                                    className="flex items-center gap-2 px-3 py-1 text-gray-300 text-sm rounded-full"
                                                    style={{
                                                        backgroundColor: colors.background.card,
                                                        borderColor: 'hsl(var(--border))',
                                                        borderWidth: '1px'
                                                    }}
                                                >
                                                    <span>{FILTER_BY_ID[fid].label}</span>
                                                    <button
                                                        onClick={() => setActiveFilters(activeFilters.filter((f) => f !== fid))}
                                                        className="text-gray-400 hover:text-gray-300"
                                                    >
                                                        ×
                                                    </button>
                                                </div>
                                            ))}
                                        </div>
                                    ) : (
                                        <div className="text-sm text-gray-400">
                                            Showing {searchQuery ? 'filtered' : 'all'} dependencies
                                        </div>
                                    )}
                                </div>
                            </div>
                        </div>

                        {/* Dependencies List */}
                        <div className="grid gap-4">
                            {projectDependencies.length === 0 ? (
                                <Card style={{backgroundColor: colors.background.card}}>
                                    <CardContent className="p-6 text-center">
                                        <div className="text-gray-400">
                                            {project?.status === 'creating' ? (
                                                <div>
                                                    <div
                                                        className="animate-spin w-6 h-6 border-2 border-blue-500 border-t-transparent rounded-full mx-auto mb-4"></div>
                                                    <p>Analyzing dependencies...</p>
                                                    <p className="text-sm mt-2">This may take a few minutes</p>
                                                </div>
                                            ) : (
                                                <div>
                                                    <p>No dependencies found</p>
                                                    <p className="text-sm mt-2">Dependencies will appear here once the
                                                        project is set up</p>
                                                </div>
                                            )}
                                        </div>
                                    </CardContent>
                                </Card>
                            ) : (
                                dependencyItems.map((dependency) => (
                                    <DependencyPackageCard
                                        key={dependency.id}
                                        dependency={dependency}
                                        searchQuery={searchQuery}
                                        projectLicense={project?.license}
                                        isLoading={
                                            dependency.package?.status === 'queued' ||
                                            dependency.package?.status === 'fast'
                                        }
                                        projectId={projectId}
                                    />
                                ))
                            )}
                        </div>
                    </div>
                )}

                {currentTab === "watchlist" && (
                    <div className="space-y-6">
                        <div className="space-y-4">
                            <div className="flex items-center gap-4">
                                <div className="relative flex-1">
                                    <input
                                        type="text"
                                        placeholder="Search watchlist dependencies..."
                                        value={watchState.search}
                                        onChange={(e) => setWatchSearch(e.target.value)}
                                        className="w-full px-4 py-2 rounded-lg text-white placeholder-gray-400 focus:outline-none focus:ring-2 focus:ring-blue-500 focus:border-transparent"
                                        style={{
                                            backgroundColor: colors.background.card,
                                            borderColor: 'hsl(var(--border))',
                                            borderWidth: '1px',
                                        }}
                                    />
                                    <Search className="absolute right-3 top-2.5 h-4 w-4 text-gray-400"/>
                                </div>

                                <Button
                                    style={{backgroundColor: colors.primary}}
                                    className="hover:opacity-90 text-white"
                                    onClick={() => {
                                        setShowWatchlistSearchDialog(true);
                                    }}
                                >
                                    <Plus className="h-4 w-4 mr-2"/>
                                    Add Dependency
                                </Button>
                            </div>

                            {/* B) Filters row (button + chips) */}
                            <div className="flex items-center justify-between gap-4">
                                <div className="flex items-center gap-4 flex-1">
                                    <Button
                                        variant="outline"
                                        className="border-gray-600 text-gray-300 hover:bg-gray-700"
                                        onClick={() => {
                                            // seed popup with current selections
                                            setTmpWatchStatus(watchState.status);
                                            setTmpWatchLicenseFilter(watchState.licenseFilter);
                                            setTmpWatchProcessing(watchState.processing);
                                            setTmpWatchRiskMin(watchState.riskMin);
                                            setTmpWatchRiskMax(watchState.riskMax);
                                            setShowWatchFilterPopup(true);
                                        }}
                                    >
                                        <Search className="h-4 w-4 mr-2"/>
                                        Add Filters
                                    </Button>

                                    {/* Chips — show what's active */}
                                    <div className="flex flex-wrap gap-2">
                                        {/* Status chips */}
                                        {watchState.status.length > 0 &&
                                            watchState.status.map((s) => (
                                                <div
                                                    key={`st-${s}`}
                                                    className="flex items-center gap-2 px-3 py-1 text-gray-300 text-sm rounded-full"
                                                    style={{
                                                        backgroundColor: colors.background.card,
                                                        borderColor: 'hsl(var(--border))',
                                                        borderWidth: '1px',
                                                    }}
                                                >
                                                    <span>Status: {s}</span>
                                                    <button
                                                        onClick={() =>
                                                            setWatchStatus(watchState.status.filter((x) => x !== s))
                                                        }
                                                        className="text-gray-400 hover:text-gray-300"
                                                    >
                                                        ×
                                                    </button>
                                                </div>
                                            ))}

                                        {/* License chip (hide when 'all') */}
                                        {watchState.licenseFilter !== "all" && (
                                            <div
                                                className="flex items-center gap-2 px-3 py-1 text-gray-300 text-sm rounded-full"
                                                style={{
                                                    backgroundColor: colors.background.card,
                                                    borderColor: 'hsl(var(--border))',
                                                    borderWidth: '1px',
                                                }}
                                            >
                                                <span>License: {watchState.licenseFilter}</span>
                                                <button
                                                    onClick={() => setWatchLicenseFilter("all")}
                                                    className="text-gray-400 hover:text-gray-300"
                                                >
                                                    ×
                                                </button>
                                            </div>
                                        )}

                                        {/* Processing chip (hide when 'all') */}
                                        {watchState.processing !== "all" && (
                                            <div
                                                className="flex items-center gap-2 px-3 py-1 text-gray-300 text-sm rounded-full"
                                                style={{
                                                    backgroundColor: colors.background.card,
                                                    borderColor: 'hsl(var(--border))',
                                                    borderWidth: '1px',
                                                }}
                                            >
                                                <span>Processing: {watchState.processing}</span>
                                                <button
                                                    onClick={() => setWatchProcessing("all")}
                                                    className="text-gray-400 hover:text-gray-300"
                                                >
                                                    ×
                                                </button>
                                            </div>
                                        )}

                                        {/* Risk range chip (hide when default 0–100) */}
                                        {(watchState.riskMin !== 0 || watchState.riskMax !== 100) && (
                                            <div
                                                className="flex items-center gap-2 px-3 py-1 text-gray-300 text-sm rounded-full"
                                                style={{
                                                    backgroundColor: colors.background.card,
                                                    borderColor: 'hsl(var(--border))',
                                                    borderWidth: '1px',
                                                }}
                                            >
                                                <span>Risk: {watchState.riskMin}–{watchState.riskMax}</span>
                                                <button
                                                    onClick={() => {
                                                        setWatchRiskMin(0);
                                                        setWatchRiskMax(100);
                                                    }}
                                                    className="text-gray-400 hover:text-gray-300"
                                                >
                                                    ×
                                                </button>
                                            </div>
                                        )}
                                    </div>
                                </div>

                                {/* GitHub Actions Integration - Right side */}
                                {!project?.github_app_installation_id ? (
                                    <Button
                                        variant="outline"
                                        size="default"
                                        className="border-gray-600 text-white hover:bg-gray-700 font-medium"
                                        onClick={async () => {
                                            try {
                                                const response = await fetch(`${apiBase}/projects/${projectId}/github-app/installation-url`);
                                                if (response.ok) {
                                                    const data = await response.json();
                                                    window.open(data.installationUrl, '_blank');
                                                }
                                            } catch (error) {
                                                console.error('Error getting installation URL:', error);
                                            }
                                        }}
                                    >
                                        <Github className="w-4 h-4 mr-2"/>
                                        Integrate GitHub
                                    </Button>
                                ) : (
                                    <button
                                        onClick={() => {
                                            setCurrentTab("settings");
                                            setCurrentSettingsTab("integrations");
                                        }}
                                        className="flex items-center gap-2 px-3 py-2 rounded-lg border border-green-600/50 bg-green-500/10 hover:bg-green-500/20 transition-colors cursor-pointer"
                                    >
                                        <Github className="w-4 h-4 text-green-400"/>
                                        <span className="text-sm font-medium text-green-400">
                                            Integrated
                                        </span>
                                    </button>
                                )}
                            </div>
                        </div>

                        {/* Watchlist list */}
                        <div className="grid gap-4">
                            {watchlistItems && watchlistItems.length > 0 ? (
                                watchlistItems.map((w) => {
                                    const pkgId = w.package?.id;
                                    const statusObj = pkgId ? packageStatuses[pkgId] : undefined;
                                    const isLoading =
                                        statusObj?.status === "queued" || statusObj?.status === "fast";
                                    const packageStatus = statusObj?.status as "queued" | "fast" | "done" | undefined;

                                    return (
                                        <WatchlistPackageCard
                                            key={w.id ?? pkgId ?? `${Math.random()}`}
                                            package={w}
                                            searchQuery={watchState.search}
                                            projectLicense={project?.license}
                                            isLoading={isLoading}
                                            packageStatus={packageStatus}
                                            onPackageClick={(pkg) => {
                                                const packageData = pkg.package || pkg;
                                                const packageName = packageData.name || pkg.name || "Unknown Package";

                                                setSelectedDependency({
                                                    id: pkg.id,
                                                    package_id: pkg.package?.id || (pkg as any).package_id,
                                                    name: packageName,
                                                    version: (pkg as any).version || "Unknown",
                                                    addedBy:
                                                        pkg.addedByUser?.name ||
                                                        pkg.addedByUser?.email ||
                                                        (pkg as any).addedBy ||
                                                        (pkg as any).added_by ||
                                                        "Unknown",
                                                    addedAt:
                                                        (pkg as any).addedAt ||
                                                        (pkg as any).added_at ||
                                                        new Date(),
                                                    comments: (pkg as any).comments || [],
                                                    riskScore: pkg.package?.total_score || (pkg as any).riskScore || 0,
                                                    status: (pkg as any).status || "pending",
                                                    approvedBy:
                                                        (pkg as any).approvedByUser?.name || (pkg as any).approvedBy,
                                                    rejectedBy:
                                                        (pkg as any).rejectedByUser?.name || (pkg as any).rejectedBy,
                                                    approvedAt: (pkg as any).approvedAt,
                                                    rejectedAt: (pkg as any).rejectedAt,
                                                    healthScore:
                                                        (pkg.package as any)?.scorecard_score ||
                                                        (pkg.package as any)?.health_score ||
                                                        (pkg as any).healthScore ||
                                                        0,
                                                    activityScore:
                                                        pkg.package?.activity_score || (pkg as any).activityScore || 0,
                                                    busFactor:
                                                        pkg.package?.bus_factor_score || (pkg as any).busFactor || 0,
                                                    license: pkg.package?.license || (pkg as any).license || "Unknown",
                                                    projectLicense: project?.license || null,
                                                    vulnerabilities:
                                                        pkg.package?.vulnerability_score ||
                                                        (pkg as any).vulnerabilities ||
                                                        0,
                                                    licenseScore: pkg.package?.license_score || 0,
                                                    pastVulnerabilities: (pkg as any).pastVulnerabilities || 0,
                                                });
                                                setShowDependencyReviewDialog(true);
                                            }}
                                        />
                                    );
                                })
                            ) : (
                                <div className="text-center py-12">
                                    <div
                                        className="w-16 h-16 mx-auto mb-4 rounded-full flex items-center justify-center"
                                        style={{backgroundColor: 'rgb(84, 0, 250)'}}
                                    >
                                        <img src="/package_icon.png" alt="Package" className="w-8 h-8"/>
                                    </div>
                                    <h3 className="text-lg font-semibold text-white mb-2">No packages in watchlist</h3>
                                    <p className="text-gray-400 mb-6">
                                        Add packages to your watchlist to monitor their security and health
                                    </p>
                                    <Button
                                        style={{backgroundColor: colors.primary}}
                                        className="hover:opacity-90 text-white"
                                        onClick={() => setShowWatchlistSearchDialog(true)}
                                    >
                                        <Plus className="h-4 w-4 mr-2"/>
                                        Add First Package
                                    </Button>
                                </div>
                            )}
                        </div>

                    </div>

                )}

                {currentTab === "compliance" && (
                    <div className="space-y-6">

                        {/* License Compliance Overview */}
                        <div className="grid grid-cols-1 lg:grid-cols-3 gap-6">
                            {/* Project License */}
                            <Card style={{backgroundColor: colors.background.card}}>
                                <CardHeader>
                                    <CardTitle className="text-white">Project License</CardTitle>
                                </CardHeader>
                                <CardContent>
                                    <div className="space-y-4">
                                        <div className="flex items-center gap-3">
                                            <div className={`w-10 h-10 rounded-lg flex items-center justify-center ${
                                                project?.license === 'MIT' ? 'bg-green-500/20' :
                                                    project?.license === 'Apache-2.0' ? 'bg-blue-500/20' :
                                                        project?.license === 'GPL-2.0' || project?.license === 'GPL-3.0' ? 'bg-red-500/20' :
                                                            'bg-gray-500/20'
                                            }`}>
                        <span className={`font-bold text-sm ${
                            project?.license === 'MIT' ? 'text-green-400' :
                                project?.license === 'Apache-2.0' ? 'text-blue-400' :
                                    project?.license === 'GPL-2.0' || project?.license === 'GPL-3.0' ? 'text-red-400' :
                                        'text-gray-400'
                        }`}>
                          {project?.license ? project.license.substring(0, 3).toUpperCase() : 'N/A'}
                        </span>
                                            </div>
                                            <div>
                                                <div className="text-white font-medium">
                                                    {project?.license ? getComplianceLicenseDisplayName(project.license) : 'No License Detected'}
                                                </div>
                                            </div>
                                        </div>
                                    </div>
                                </CardContent>
                            </Card>

                            {/* Compliance Status */}
                            <Card style={{backgroundColor: colors.background.card}}>
                                <CardHeader>
                                    <CardTitle className="text-white">Compliance Status</CardTitle>
                                </CardHeader>
                                <CardContent>
                                    <div className="space-y-4">
                                        <div className="flex items-center justify-between">
                                            <span className="text-gray-400">Overall Compliance</span>
                                            <span className={`font-semibold ${
                                                complianceData.overallCompliance >= 90 ? 'text-green-400' :
                                                    complianceData.overallCompliance >= 70 ? 'text-yellow-400' :
                                                        'text-red-400'
                                            }`}>
                        {complianceData.overallCompliance}%
                      </span>
                                        </div>
                                        <div className="flex items-center justify-between">
                                            <span className="text-gray-400">License Conflicts</span>
                                            <span className={`font-semibold ${
                                                complianceData.licenseConflicts === 0 ? 'text-green-400' : 'text-yellow-400'
                                            }`}>
                        {complianceData.licenseConflicts}
                      </span>
                                        </div>
                                    </div>
                                </CardContent>
                            </Card>

                            {/* SBOM Download */}
                            <Card style={{backgroundColor: colors.background.card}}>
                                <CardHeader>
                                    <CardTitle className="text-white">Software Bill of Materials</CardTitle>
                                </CardHeader>
                                <CardContent>
                                    <div className="space-y-4">
                                        <Button
                                            className="w-full hover:opacity-90 text-white"
                                            style={{backgroundColor: colors.primary}}
                                            onClick={() => setShowSbomDownloadDialog(true)}
                                        >
                                            <Download className="h-4 w-4 mr-2"/>
                                            Download SBOM
                                        </Button>
                                        <div className="text-xs text-gray-500">
                                            Last
                                            updated: {project?.updated_at ? formatRelativeDate(project.updated_at) : 'Unknown'}
                                        </div>
                                    </div>
                                </CardContent>
                            </Card>
                        </div>

                        {/* Non-Compliant Dependencies */}
                        <Card style={{backgroundColor: colors.background.card}}>
                            <CardHeader>
                                <CardTitle className="text-white">Non-Compliant Dependencies</CardTitle>
                                <p className="text-gray-400 text-sm">Dependencies that don't comply with your project's
                                    license</p>
                            </CardHeader>
                            <CardContent>
                                <div className="space-y-4">
                                    {complianceData.nonCompliantDependencies.length === 0 ? (
                                        <div className="text-center py-8">
                                            <div className="text-green-400 text-4xl mb-2">✓</div>
                                            <p className="text-gray-400">All dependencies are compliant with your
                                                project license</p>
                                        </div>
                                    ) : (
                                        complianceData.nonCompliantDependencies.map((dep, index) => (
                                            <div key={index}
                                                 className="flex items-center justify-between p-4 rounded-lg"
                                                 style={{backgroundColor: 'rgb(26, 26, 26)'}}>
                                                <div className="flex items-center gap-3">
                                                    <div className="w-8 h-8 rounded-lg flex items-center justify-center"
                                                         style={{backgroundColor: 'rgb(84, 0, 250)'}}>
                                                        <img src="/package_icon.png" alt="Package" className="w-4 h-4"/>
                                                    </div>
                                                    <div>
                                                        <div className="text-white font-medium">{dep.name}</div>
                                                        <div
                                                            className="text-sm text-gray-400">v{dep.version} • {dep.license} License
                                                        </div>
                                                    </div>
                                                </div>
                                                <div className="flex items-center gap-2">
                                                    <div
                                                        className="px-2 py-1 bg-red-500/20 text-red-400 text-xs rounded">Incompatible
                                                    </div>
                                                </div>
                                            </div>
                                        ))
                                    )}
                                </div>
                            </CardContent>
                        </Card>


                    </div>
                )}

                {currentTab === "alerts" && (
                    <div className="space-y-6">
                        <AlertsPanel
                            dependencies={projectDependencies}
                            watchlist={projectWatchlist}
                            onOpenSettings={() => {
                                setCurrentTab("settings");
                                setCurrentSettingsTab("alerts");
                            }}
                            onNavigate={handleAlertNavigate}
                            projectId={projectId}
                            apiBase={apiBase}
                            notificationSettings={{
                                vulnerability: vulnerabilityNotifications,
                                license: licenseNotifications,
                                health: healthNotifications,
                                anomaly: anomaliesNotifications,
                            }}
                        />
                    </div>
                )}


                {currentTab === "settings" && (
                    <div className="flex h-full overflow-hidden scrollbar-hide">
                        {/* Settings Sidebar */}
                        <div className="w-64 border-r border-gray-800 p-6 overflow-y-auto scrollbar-hide">
                            <div className="space-y-1">
                                {/* Settings Navigation Items */}
                                {[
                                    {id: 'general', label: 'General'},
                                    {id: 'integrations', label: 'Integrations'},
                                    {id: 'alerts', label: 'Alert Settings'},
                                    {id: 'team', label: 'Team Members'}
                                ].map((item) => (
                                    <button
                                        key={item.id}
                                        onClick={() => setCurrentSettingsTab(item.id)}
                                        className={`w-full text-left px-3 py-2 rounded-lg text-sm transition-colors ${
                                            currentSettingsTab === item.id
                                                ? 'text-white'
                                                : 'text-gray-300 hover:text-white'
                                        }`}
                                        style={currentSettingsTab === item.id ? {backgroundColor: 'rgb(18, 18, 18)'} : {}}
                                        onMouseEnter={(e) => {
                                            if (currentSettingsTab !== item.id) {
                                                e.currentTarget.style.backgroundColor = 'rgb(18, 18, 18)';
                                            }
                                        }}
                                        onMouseLeave={(e) => {
                                            if (currentSettingsTab !== item.id) {
                                                e.currentTarget.style.backgroundColor = '';
                                            }
                                        }}
                                    >
                                        {item.label}
                                    </button>
                                ))}
                            </div>
                        </div>

                        {/* Settings Content */}
                        <div className="flex-1 p-6 overflow-y-auto scrollbar-hide">
                            {currentSettingsTab === 'general' && (
                                <div className="space-y-8">
                                    <div>
                                        <h2 className="text-2xl font-bold text-white">General Settings</h2>
                                    </div>

                                    <div className="space-y-6">
                                        <div>
                                            <label className="block text-sm font-medium text-white mb-2">Project
                                                Name</label>
                                            <Input
                                                placeholder="Enter project name"
                                                value={projectName}
                                                onChange={(e) => setProjectName(e.target.value)}
                                                onKeyDown={(e) => {
                                                    if (e.key === 'Enter') {
                                                        handleProjectNameChange(projectName)
                                                    }
                                                }}
                                                onBlur={() => {
                                                    // only save if it actually changed
                                                    if (!isSavingName && project && projectName.trim() !== project.name) {
                                                        handleProjectNameChange(projectName.trim())
                                                    }
                                                }}
                                                disabled={isSavingName}
                                                className="text-white placeholder-gray-400"
                                                style={{backgroundColor: 'rgb(18, 18, 18)'}}
                                            />
                                            {isSavingName && (
                                                <p className="text-xs text-gray-500 mt-1">Saving...</p>
                                            )}
                                        </div>

                                        <div>
                                            <label className="block text-sm font-medium text-white mb-2">Project
                                                Language</label>
                                            <div
                                                className="flex items-center gap-3 p-3 border rounded-md cursor-not-allowed"
                                                style={{
                                                    paddingTop: '0.5rem',
                                                    paddingBottom: '0.5rem',
                                                    fontSize: '0.875rem',
                                                }}
                                            >
                                                {getProjectLanguageIcon(project?.language)}
                                                <span className="text-gray-300">
                                                    {project?.language ? getLanguageDisplayName(project.language) : 'Not specified'}
                                                </span>
                                            </div>
                                            <p className="text-xs text-gray-500 mt-1">Language cannot be changed after
                                                project creation</p>
                                        </div>

                                        <div>
                                            <label className="block text-sm font-medium text-white mb-2">License</label>
                                            <Select
                                                value={selectedLicense}
                                                onValueChange={handleLicenseChange}
                                                disabled={isSavingLicense}
                                            >
                                                <SelectTrigger className="text-white"
                                                               style={{backgroundColor: 'rgb(18, 18, 18)'}}>
                                                    <div className="flex items-center gap-3">
                                                        <Shield className="h-6 w-6 text-gray-400"/>
                                                        <SelectValue placeholder="Select license"/>
                                                    </div>
                                                </SelectTrigger>
                                                <SelectContent>
                                                    {licenses.map((license) => (
                                                        <SelectItem key={license.value} value={license.value}>
                                                            {license.label}
                                                        </SelectItem>
                                                    ))}
                                                </SelectContent>
                                            </Select>
                                        </div>

                                        <div className="pt-4">
                                            <label className="block text-sm font-medium text-white mb-2">Project
                                                Type</label>
                                            <div className="space-y-3">
                                                <div
                                                    className="flex items-center gap-3 p-3 border rounded-md cursor-not-allowed"
                                                    // style={{backgroundColor: 'rgb(18, 18, 18)'}}
                                                >
                                                    {project?.type === 'file' ? (
                                                        <FileText className="h-5 w-5 text-gray-400"/>
                                                    ) : project?.type === 'cli' ? (
                                                        <Terminal className="h-5 w-5 text-gray-400"/>
                                                    ) : (
                                                        <Github className="h-5 w-5 text-gray-400"/>
                                                    )}
                                                    <div className="flex-1">
                                                        <div className="text-gray-300 text-sm font-medium">
                                                            {project?.type === 'file' ? 'File Upload' : project?.type === 'cli' ? 'CLI Project' : 'Repository Project'}
                                                        </div>
                                                    </div>
                                                </div>
                                                <p className="text-xs text-gray-500 mt-2">
                                                    {project?.type === 'file'
                                                        ? 'To update dependencies, upload a new file on the Dependencies page'
                                                        : 'Project type cannot be changed after project creation'
                                                    }
                                                </p>
                                            </div>
                                        </div>

                                        {project?.type === 'cli' && (
                                            <div>
                                                <label className="block text-sm font-medium text-white mb-2">Update
                                                    Dependencies</label>
                                                <div
                                                    className="flex items-center gap-3 p-3 border rounded-md cursor-not-allowed"
                                                    style={{backgroundColor: 'rgb(18, 18, 18)'}}>
                                                    <Terminal className="h-5 w-5 text-gray-400"/>
                                                    <div className="flex-1">
                                                        <div className="text-white text-sm font-mono">
                                                            deply sync
                                                        </div>
                                                    </div>
                                                    <Button
                                                        variant="outline"
                                                        size="sm"
                                                        onClick={() => {
                                                            navigator.clipboard.writeText('deply sync')
                                                            toast({
                                                                title: "Copied!",
                                                                description: "Command copied to clipboard",
                                                            })
                                                        }}
                                                        className="border-gray-600 text-gray-300 hover:bg-gray-700"
                                                    >
                                                        <Copy className="h-4 w-4"/>
                                                    </Button>
                                                </div>
                                                <p className="text-xs text-gray-500 mt-1">Run this command in your
                                                    project directory to update dependencies</p>
                                            </div>
                                        )}

                                        {project?.type === 'repo' && (
                                            <div>
                                                <label className="block text-sm font-medium text-white mb-2">GitHub
                                                    Repository</label>
                                                <div
                                                    className="flex items-center gap-3 p-3 border rounded-md cursor-not-allowed"
                                                    // style={{backgroundColor: 'rgb(18, 18, 18)'}}
                                                >
                                                    <Github className="h-5 w-5 text-gray-400"/>
                                                    <div className="flex-1">
                                                        <div className="text-gray-300 text-sm font-medium">
                                                            {project?.monitoredBranch?.repository_url || 'No repository URL'}
                                                        </div>
                                                    </div>
                                                </div>
                                                <p className="text-xs text-gray-500 mt-1">Repository cannot be changed
                                                    after project creation</p>
                                            </div>
                                        )}

                                        {project?.type === 'repo' && (
                                            <div>
                                                <label
                                                    className="block text-sm font-medium text-white mb-2">Branch</label>
                                                <div className="flex items-center gap-3 p-3 border rounded-md"
                                                    // style={{backgroundColor: 'rgb(18, 18, 18)'}}
                                                >
                                                    <GitBranch className="h-5 w-5 text-gray-400"/>
                                                    <div className="flex-1">
                                                        <div className="text-gray-300 text-sm font-medium">
                                                            {project?.monitoredBranch?.branch_name || 'main'}
                                                        </div>
                                                    </div>
                                                </div>
                                                <p className="text-xs text-gray-500 mt-1">Branch cannot be changed after
                                                    project creation</p>
                                            </div>
                                        )}

                                    </div>
                                </div>
                            )}

                            {currentSettingsTab === 'integrations' && (
                                <div className="space-y-6">
                                    <div>
                                        <h2 className="text-2xl font-bold text-white">Integrations</h2>
                                        <p className="text-gray-400 mt-1">Connect your favorite tools to streamline your
                                            workflow</p>
                                    </div>

                                    <div className="grid grid-cols-1 md:grid-cols-2 gap-4">
                                        {/* Jira Integration */}
                                        <Card style={{backgroundColor: colors.background.card}}
                                              className="hover:bg-gray-800/50 transition-colors">
                                            <CardContent className="p-4">
                                                <div className="flex items-center justify-between">
                                                    <div className="flex items-center gap-3">
                                                        <div
                                                            className="w-10 h-10 rounded-lg bg-blue-500/20 flex items-center justify-center">
                                                            <img src="/jira_icon.png" alt="Jira" className="w-6 h-6"/>
                                                        </div>
                                                        <div>
                                                            <div className="text-white font-medium">Jira</div>
                                                            <div className="text-xs text-gray-400">
                                                                {jiraConnected && jiraProjectKey
                                                                    ? `Connected to ${jiraProjectKey}`
                                                                    : 'Project management'}
                                                            </div>
                                                        </div>
                                                    </div>
                                                    {jiraConnected ? (
<<<<<<< HEAD
                                                        <Badge variant="outline"
                                                               className="border-green-500/50 text-green-400 bg-green-500/10">
                                                            Connected
                                                        </Badge>
=======
                                                        <Button 
                                                            variant="outline" 
                                                            size="sm"
                                                            className="border-green-500/50 text-green-400 bg-green-500/10 hover:bg-green-500/20"
                                                            onClick={() => {
                                                                window.location.href = `${apiBase}/jira/connect?project_id=${projectId}`
                                                            }}
                                                        >
                                                            Reconnect
                                                        </Button>
>>>>>>> 5b108797
                                                    ) : (
                                                        <Button
                                                            variant="outline"
                                                            size="sm"
                                                            className="border-gray-600 text-gray-300 hover:bg-gray-700"
                                                            onClick={() => {
                                                                window.location.href = `${apiBase}/jira/connect?project_id=${projectId}`
                                                            }}
                                                        >
                                                            Connect
                                                        </Button>
                                                    )}
                                                </div>
                                            </CardContent>
                                        </Card>

                                        {/* Slack Integration */}
                                        <Card style={{backgroundColor: colors.background.card}}
                                              className="hover:bg-gray-800/50 transition-colors">
                                            <CardContent className="p-4">
                                                <div className="flex items-center justify-between">
                                                    <div className="flex items-center gap-3">
                                                        <div
                                                            className="w-10 h-10 rounded-lg bg-purple-500/20 flex items-center justify-center">
                                                            <img src="/Slack_icon.png" alt="Slack" className="w-6 h-6"/>
                                                        </div>
                                                        <div>
                                                            <div className="text-white font-medium">Slack</div>
                                                            <div className="text-xs text-gray-400">
                                                                {slackConnected && slackChannelId
                                                                    ? `Connected to ${slackChannelId}`
                                                                    : 'Team communication'}
                                                            </div>
                                                        </div>
                                                    </div>
                                                    {slackConnected ? (
<<<<<<< HEAD
                                                        <Badge variant="outline"
                                                               className="border-green-500/50 text-green-400 bg-green-500/10">
                                                            Connected
                                                        </Badge>
=======
                                                        <Button 
                                                            variant="outline" 
                                                            size="sm"
                                                            className="border-green-500/50 text-green-400 bg-green-500/10 hover:bg-green-500/20"
                                                            onClick={() => {
                                                                window.location.href = `${apiBase}/slack/connect?project_id=${projectId}`
                                                            }}
                                                        >
                                                            Reconnect
                                                        </Button>
>>>>>>> 5b108797
                                                    ) : (
                                                        <Button
                                                            variant="outline"
                                                            size="sm"
                                                            className="border-gray-600 text-gray-300 hover:bg-gray-700"
                                                            onClick={() => {
                                                                window.location.href = `${apiBase}/slack/connect?project_id=${projectId}`
                                                            }}
                                                        >
                                                            Connect
                                                        </Button>
                                                    )}
                                                </div>
                                            </CardContent>
                                        </Card>

                                        {/* Discord Integration */}
                                        <Card style={{backgroundColor: colors.background.card}}
                                              className="hover:bg-gray-800/50 transition-colors">
                                            <CardContent className="p-4">
                                                <div className="flex items-center justify-between">
                                                    <div className="flex items-center gap-3">
                                                        <div
                                                            className="w-10 h-10 rounded-lg bg-indigo-500/20 flex items-center justify-center">
                                                            <img src="/Discord_icon.png" alt="Discord"
                                                                 className="w-6 h-6"/>
                                                        </div>
                                                        <div>
                                                            <div className="text-white font-medium">Discord</div>
                                                            <div className="text-xs text-gray-400">Community chat</div>
                                                        </div>
                                                    </div>
                                                    <Button variant="outline" size="sm"
                                                            className="border-gray-600 text-gray-300 hover:bg-gray-700">
                                                        Connect
                                                    </Button>
                                                </div>
                                            </CardContent>
                                        </Card>

                                        {/* GitHub Actions Integration */}
                                        <Card style={{backgroundColor: colors.background.card}}
                                              className="hover:bg-gray-800/50 transition-colors">
                                            <CardContent className="p-4">
                                                <div className="flex items-center justify-between">
                                                    <div className="flex items-center gap-3">
                                                        <div
                                                            className="w-10 h-10 rounded-lg bg-gray-500/20 flex items-center justify-center"
                                                            style={{backgroundColor: 'white'}}>
                                                            <img src="/Github_icon.png" alt="GitHub Actions"
                                                                 className="w-6 h-6"/>
                                                        </div>
                                                        <div>
                                                            <div className="text-white font-medium">GitHub Actions</div>
                                                            <div className="text-xs text-gray-400">
                                                                {project?.github_app_installation_id
                                                                    ? 'Automatic PR comments active'
                                                                    : 'Automatic PR comments'}
                                                            </div>
                                                        </div>
                                                    </div>
                                                    {project?.github_app_installation_id ? (
                                                        <div className="flex items-center gap-2">
                                                            <span
                                                                className="text-xs text-green-400 bg-green-400/10 px-2 py-1 rounded">
                                                                Active
                                                            </span>
                                                            <Button
                                                                variant="outline"
                                                                size="sm"
                                                                className="border-gray-600 text-gray-300 hover:bg-gray-700"
                                                                onClick={async () => {
                                                                    try {
                                                                        const response = await fetch(`${apiBase}/projects/${projectId}/github-app/installation-url`);
                                                                        if (response.ok) {
                                                                            const data = await response.json();
                                                                            window.open(data.installationUrl, '_blank');
                                                                        }
                                                                    } catch (error) {
                                                                        console.error('Error getting installation URL:', error);
                                                                    }
                                                                }}
                                                            >
                                                                Reconnect
                                                            </Button>
                                                        </div>
                                                    ) : (
                                                        <Button
                                                            variant="outline"
                                                            size="sm"
                                                            className="border-gray-600 text-gray-300 hover:bg-gray-700"
                                                            onClick={async () => {
                                                                try {
                                                                    const response = await fetch(`${apiBase}/projects/${projectId}/github-app/installation-url`);
                                                                    if (response.ok) {
                                                                        const data = await response.json();
                                                                        window.open(data.installationUrl, '_blank');
                                                                    }
                                                                } catch (error) {
                                                                    console.error('Error getting installation URL:', error);
                                                                }
                                                            }}
                                                        >
                                                            Connect
                                                        </Button>
                                                    )}
                                                </div>
                                            </CardContent>
                                        </Card>
                                    </div>
                                </div>
                            )}

                            {currentSettingsTab === 'alerts' && (
                                <div className="space-y-6">
                                    <div>
                                        <h2 className="text-2xl font-bold text-white">Notifications</h2>
                                        <p className="text-gray-400 mt-1">Choose how you want to be notified about
                                            project updates</p>
                                    </div>

                                    <div className="space-y-3">
                                        {/* Vulnerability Alerts Row */}
                                        <div className="flex items-center justify-between p-4 rounded-lg border"
                                             style={{
                                                 backgroundColor: colors.background.card,
                                                 borderColor: 'rgb(38, 38, 38)'
                                             }}>
                                            <div>
                                                <div className="text-white font-medium">Vulnerability Alerts</div>
                                                <div className="text-sm text-gray-400">Get notified about security
                                                    vulnerabilities
                                                </div>
                                            </div>
                                            <Dialog>
                                                <DialogTrigger asChild>
                                                    <Button variant="outline" className="w-56 justify-between text-left"
                                                            style={{backgroundColor: 'rgb(18, 18, 18)'}}>
                                                        <span
                                                            className="truncate">{getNotificationDisplayText('vulnerability')}</span>
                                                        <ChevronDown className="h-4 w-4 flex-shrink-0 ml-2"/>
                                                    </Button>
                                                </DialogTrigger>
                                                <DialogContent className="sm:max-w-md">
                                                    <DialogHeader>
                                                        <DialogTitle>Select notification channels</DialogTitle>
                                                    </DialogHeader>
                                                    <div className="space-y-4 py-4">
                                                        <label className="flex items-center gap-3 cursor-pointer">
                                                            <input
                                                                type="checkbox"
                                                                checked={vulnerabilityNotifications.alerts}
                                                                onChange={(e) => handleNotificationChange('vulnerability', 'alerts', e.target.checked)}
                                                                disabled={isSavingNotifications}
                                                                className="rounded"
                                                            />
                                                            <span>Alerts Tab</span>
                                                        </label>
                                                        <label className="flex items-center gap-3 cursor-pointer">
                                                            <input
                                                                type="checkbox"
                                                                checked={vulnerabilityNotifications.slack}
                                                                onChange={(e) => handleNotificationChange('vulnerability', 'slack', e.target.checked)}
                                                                disabled={isSavingNotifications}
                                                                className="rounded"
                                                            />
                                                            <span>Slack</span>
                                                        </label>
                                                        <label className="flex items-center gap-3 cursor-pointer">
                                                            <input
                                                                type="checkbox"
                                                                checked={vulnerabilityNotifications.discord}
                                                                onChange={(e) => handleNotificationChange('vulnerability', 'discord', e.target.checked)}
                                                                disabled={isSavingNotifications}
                                                                className="rounded"
                                                            />
                                                            <span>Discord</span>
                                                        </label>
                                                    </div>
                                                </DialogContent>
                                            </Dialog>
                                        </div>

                                        {/* License Alerts Row */}
                                        <div className="flex items-center justify-between p-4 rounded-lg border"
                                             style={{
                                                 backgroundColor: colors.background.card,
                                                 borderColor: 'rgb(38, 38, 38)'
                                             }}>
                                            <div>
                                                <div className="text-white font-medium">License Alerts</div>
                                                <div className="text-sm text-gray-400">Get notified about license
                                                    changes
                                                </div>
                                            </div>
                                            <Dialog>
                                                <DialogTrigger asChild>
                                                    <Button variant="outline" className="w-56 justify-between text-left"
                                                            style={{backgroundColor: 'rgb(18, 18, 18)'}}>
                                                        <span
                                                            className="truncate">{getNotificationDisplayText('license')}</span>
                                                        <ChevronDown className="h-4 w-4 flex-shrink-0 ml-2"/>
                                                    </Button>
                                                </DialogTrigger>
                                                <DialogContent className="sm:max-w-md">
                                                    <DialogHeader>
                                                        <DialogTitle>Select notification channels</DialogTitle>
                                                    </DialogHeader>
                                                    <div className="space-y-4 py-4">
                                                        <label className="flex items-center gap-3 cursor-pointer">
                                                            <input
                                                                type="checkbox"
                                                                checked={licenseNotifications.alerts}
                                                                onChange={(e) => handleNotificationChange('license', 'alerts', e.target.checked)}
                                                                disabled={isSavingNotifications}
                                                                className="rounded"
                                                            />
                                                            <span>Alerts Tab</span>
                                                        </label>
                                                        <label className="flex items-center gap-3 cursor-pointer">
                                                            <input
                                                                type="checkbox"
                                                                checked={licenseNotifications.slack}
                                                                onChange={(e) => handleNotificationChange('license', 'slack', e.target.checked)}
                                                                disabled={isSavingNotifications}
                                                                className="rounded"
                                                            />
                                                            <span>Slack</span>
                                                        </label>
                                                        <label className="flex items-center gap-3 cursor-pointer">
                                                            <input
                                                                type="checkbox"
                                                                checked={licenseNotifications.discord}
                                                                onChange={(e) => handleNotificationChange('license', 'discord', e.target.checked)}
                                                                disabled={isSavingNotifications}
                                                                className="rounded"
                                                            />
                                                            <span>Discord</span>
                                                        </label>
                                                    </div>
                                                </DialogContent>
                                            </Dialog>
                                        </div>

                                        {/* Health Alerts Row */}
                                        <div className="flex items-center justify-between p-4 rounded-lg border"
                                             style={{
                                                 backgroundColor: colors.background.card,
                                                 borderColor: 'rgb(38, 38, 38)'
                                             }}>
                                            <div>
                                                <div className="text-white font-medium">Project Health Alerts</div>
                                                <div className="text-sm text-gray-400">Get notified about project health
                                                    changes
                                                </div>
                                            </div>
                                            <Dialog>
                                                <DialogTrigger asChild>
                                                    <Button variant="outline" className="w-56 justify-between text-left"
                                                            style={{backgroundColor: 'rgb(18, 18, 18)'}}>
                                                        <span
                                                            className="truncate">{getNotificationDisplayText('health')}</span>
                                                        <ChevronDown className="h-4 w-4 flex-shrink-0 ml-2"/>
                                                    </Button>
                                                </DialogTrigger>
                                                <DialogContent className="sm:max-w-md">
                                                    <DialogHeader>
                                                        <DialogTitle>Select notification channels</DialogTitle>
                                                    </DialogHeader>
                                                    <div className="space-y-4 py-4">
                                                        <label className="flex items-center gap-3 cursor-pointer">
                                                            <input
                                                                type="checkbox"
                                                                checked={healthNotifications.alerts}
                                                                onChange={(e) => handleNotificationChange('health', 'alerts', e.target.checked)}
                                                                disabled={isSavingNotifications}
                                                                className="rounded"
                                                            />
                                                            <span>Alerts Tab</span>
                                                        </label>
                                                        <label className="flex items-center gap-3 cursor-pointer">
                                                            <input
                                                                type="checkbox"
                                                                checked={healthNotifications.slack}
                                                                onChange={(e) => handleNotificationChange('health', 'slack', e.target.checked)}
                                                                disabled={isSavingNotifications}
                                                                className="rounded"
                                                            />
                                                            <span>Slack</span>
                                                        </label>
                                                        <label className="flex items-center gap-3 cursor-pointer">
                                                            <input
                                                                type="checkbox"
                                                                checked={healthNotifications.discord}
                                                                onChange={(e) => handleNotificationChange('health', 'discord', e.target.checked)}
                                                                disabled={isSavingNotifications}
                                                                className="rounded"
                                                            />
                                                            <span>Discord</span>
                                                        </label>
                                                    </div>
                                                </DialogContent>
                                            </Dialog>
                                        </div>

                                        {/* Anomaly Alerts Row */}
                                        <div className="flex items-center justify-between p-4 rounded-lg border"
                                             style={{
                                                 backgroundColor: colors.background.card,
                                                 borderColor: 'rgb(38, 38, 38)'
                                             }}>
                                            <div>
                                                <div className="text-white font-medium">Anomaly Alerts</div>
                                                <div className="text-sm text-gray-400">Get notified about anomalous
                                                    commits
                                                </div>
                                            </div>
                                            <Dialog>
                                                <DialogTrigger asChild>
                                                    <Button variant="outline" className="w-56 justify-between text-left"
                                                            style={{backgroundColor: 'rgb(18, 18, 18)'}}>
                                                        <span
                                                            className="truncate">{getNotificationDisplayText('anomaly')}</span>
                                                        <ChevronDown className="h-4 w-4 flex-shrink-0 ml-2"/>
                                                    </Button>
                                                </DialogTrigger>
                                                <DialogContent className="sm:max-w-md">
                                                    <DialogHeader>
                                                        <DialogTitle>Select notification channels</DialogTitle>
                                                    </DialogHeader>
                                                    <div className="space-y-4 py-4">
                                                        <label className="flex items-center gap-3 cursor-pointer">
                                                            <input
                                                                type="checkbox"
                                                                checked={anomaliesNotifications.alerts}
                                                                onChange={(e) => handleNotificationChange('anomaly', 'alerts', e.target.checked)}
                                                                disabled={isSavingNotifications}
                                                                className="rounded"
                                                            />
                                                            <span>Alerts Tab</span>
                                                        </label>
                                                        <label className="flex items-center gap-3 cursor-pointer">
                                                            <input
                                                                type="checkbox"
                                                                checked={anomaliesNotifications.slack}
                                                                onChange={(e) => handleNotificationChange('anomaly', 'slack', e.target.checked)}
                                                                disabled={isSavingNotifications}
                                                                className="rounded"
                                                            />
                                                            <span>Slack</span>
                                                        </label>
                                                        <label className="flex items-center gap-3 cursor-pointer">
                                                            <input
                                                                type="checkbox"
                                                                checked={anomaliesNotifications.discord}
                                                                onChange={(e) => handleNotificationChange('anomaly', 'discord', e.target.checked)}
                                                                disabled={isSavingNotifications}
                                                                className="rounded"
                                                            />
                                                            <span>Discord</span>
                                                        </label>
                                                    </div>
                                                </DialogContent>
                                            </Dialog>
                                        </div>
                                    </div>
                                </div>
                            )}

                            {currentSettingsTab === 'team' && (
                                <div className="space-y-8">
                                    <div className="flex items-center justify-between">
                                        <h2 className="text-2xl font-bold text-white">Team Members</h2>
                                        {currentUserRole === 'admin' && (
                                            <Button
                                                style={{backgroundColor: colors.primary}}
                                                className="hover:opacity-90 text-white"
                                                onClick={handleAddMember}
                                            >
                                                <Plus className="h-4 w-4 mr-2"/>
                                                Add Member
                                            </Button>
                                        )}
                                    </div>

                                    <div className="space-y-0 border border-gray-700 rounded-lg overflow-hidden">
                                        {projectUsers.map((member, index) => (
                                            <div
                                                key={member.id}
                                                className={`flex items-center justify-between p-4 transition-colors ${index < projectUsers.length - 1 ? 'border-b border-gray-700' : ''}`}
                                                style={{backgroundColor: 'transparent'}}
                                                onMouseEnter={(e) => e.currentTarget.style.backgroundColor = 'rgb(18, 18, 18)'}
                                                onMouseLeave={(e) => e.currentTarget.style.backgroundColor = 'transparent'}
                                            >
                                                <div className="flex items-center gap-3">
                                                    <div
                                                        className="w-10 h-10 rounded-full bg-gray-600/20 flex items-center justify-center">
                                                        <User className="h-5 w-5 text-gray-400"/>
                                                    </div>
                                                    <div>
                                                        <div className="text-white font-medium">
                                                            {member.user?.name || member.user?.email || 'Unknown User'}
                                                            {member.user?.user_id === currentUser?.id && (
                                                                <span
                                                                    className="ml-2 text-xs text-gray-400">(You)</span>
                                                            )}
                                                        </div>
                                                        <div
                                                            className="text-sm text-gray-400 capitalize">{member.role}</div>
                                                    </div>
                                                </div>
                                                {/* Admin can promote/remove other members */}
                                                {currentUserRole === 'admin' && member.user?.user_id !== currentUser?.id && (
                                                    <div className="flex items-center gap-2">
                                                        <Button variant="outline" size="sm"
                                                                className="border-gray-600 text-gray-300 hover:bg-gray-700">
                                                            Promote
                                                        </Button>
                                                        <Button variant="outline" size="sm"
                                                                className="border-red-600 text-red-400 hover:bg-red-600/20">
                                                            <Trash2 className="h-4 w-4"/>
                                                        </Button>
                                                    </div>
                                                )}
                                                {/* Non-admin members can only leave (remove themselves) */}
                                                {currentUserRole !== 'admin' && member.user?.user_id === currentUser?.id && (
                                                    <Button variant="outline" size="sm"
                                                            className="border-red-600 text-red-400 hover:bg-red-600/20">
                                                        Leave Project
                                                    </Button>
                                                )}
                                            </div>
                                        ))}
                                    </div>
                                </div>
                            )}

                        </div>
                    </div>
                )}
            </div>

            {/* Dependency Filter Popup Dialog */}
            <Dialog open={showFilterPopup} onOpenChange={(open) => {
                setShowFilterPopup(open)
                if (open) setTempSelectedFilters(activeFilters) // seed temp selection on open
            }}>
                <DialogContent className="bg-gray-900 border-gray-800">
                    <DialogHeader>
                        <DialogTitle className="text-white">Add Filters</DialogTitle>
                    </DialogHeader>

                    <div className="space-y-4">
                        <div className="text-sm text-gray-400">
                            Select filters to narrow down your dependencies
                        </div>

                        {/* Multi-select list */}
                        <div className="space-y-3">
                            {FILTER_DEFS.map((def) => {
                                const checked = tempSelectedFilters.includes(def.id)
                                return (
                                    <button
                                        key={def.id}
                                        type="button"
                                        onClick={() => {
                                            setTempSelectedFilters((prev) =>
                                                prev.includes(def.id)
                                                    ? prev.filter((f) => f !== def.id)
                                                    : [...prev, def.id]
                                            )
                                        }}
                                        className={`flex items-center justify-between p-3 rounded-lg border transition-colors w-full text-left ${
                                            checked ? 'border-gray-600' : 'border-gray-700 hover:border-gray-600'
                                        }`}
                                        style={{backgroundColor: colors.background.card}}
                                    >
                                        <div>
                                            <div className="text-white font-medium">{def.label}</div>
                                            <div className="text-sm text-gray-400">{def.description}</div>
                                        </div>
                                        <div
                                            className={`w-4 h-4 rounded border-2 ${
                                                checked ? 'border-gray-400' : 'border-gray-600'
                                            } flex items-center justify-center`}
                                            style={{backgroundColor: checked ? colors.background.card : 'transparent'}}
                                        >
                                            {checked && <span className="text-white text-xs">✓</span>}
                                        </div>
                                    </button>
                                )
                            })}
                        </div>

                        {/* Footer actions */}
                        <div className="flex justify-between gap-2 pt-4">
                            <div className="flex gap-2">
                                <Button
                                    variant="outline"
                                    className="border-red-500 text-red-400 hover:bg-red-500/10"
                                    onClick={() => {
                                        setTempSelectedFilters([])
                                    }}
                                >
                                    Clear
                                </Button>
                            </div>
                            <div className="flex gap-2">
                                <Button
                                    variant="outline"
                                    className="border-gray-600 text-gray-300 hover:bg-gray-800"
                                    onClick={() => {
                                        setShowFilterPopup(false) // Cancel — discard temp changes
                                    }}
                                >
                                    Cancel
                                </Button>
                                <Button
                                    className="hover:opacity-90 text-white"
                                    style={{backgroundColor: colors.primary}}
                                    onClick={() => {
                                        setActiveFilters(tempSelectedFilters)  // commit
                                        setShowFilterPopup(false)              // close
                                    }}
                                >
                                    Apply
                                </Button>
                            </div>
                        </div>
                    </div>
                </DialogContent>
            </Dialog>
            <Dialog open={showWatchFilterPopup} onOpenChange={setShowWatchFilterPopup}>
                <DialogContent className="max-w-md" style={{backgroundColor: colors.background.card}}>
                    <DialogHeader>
                        <DialogTitle className="text-white">Watchlist Filters</DialogTitle>
                    </DialogHeader>

                    <div className="space-y-5">
                        {/* Status (multi-select via checkboxes) */}
                        <div>
                            <div className="text-sm text-gray-300 mb-2">Status</div>
                            {(["approved", "pending", "rejected"] as const).map((s) => {
                                const checked = tmpWatchStatus.includes(s);
                                return (
                                    <label key={s} className="flex items-center gap-2 text-gray-300 mb-1">
                                        <input
                                            type="checkbox"
                                            checked={checked}
                                            onChange={() =>
                                                setTmpWatchStatus(prev =>
                                                    prev.includes(s) ? prev.filter(x => x !== s) : [...prev, s]
                                                )
                                            }
                                        />
                                        {s}
                                    </label>
                                );
                            })}
                        </div>

                        {/* License filter */}
                        <div>
                            <div className="text-sm text-gray-300 mb-2">License</div>
                            <select
                                value={tmpWatchLicenseFilter}
                                onChange={(e) => setTmpWatchLicenseFilter(e.target.value as any)}
                                className="w-full px-3 py-2 rounded text-white bg-transparent border border-gray-600"
                                style={{
                                    backgroundColor: colors.background.card,
                                    color: colors.text.primary,
                                    borderColor: colors.border.default,
                                }}
                            >
                                <option value="all">All</option>
                                <option value="compatible">Compatible</option>
                                <option value="incompatible">Incompatible</option>
                                <option value="unknown">Unknown</option>
                            </select>
                        </div>

                        {/* Processing filter */}
                        <div>
                            <div className="text-sm text-gray-300 mb-2">Processing</div>
                            <select
                                value={tmpWatchProcessing}
                                onChange={(e) => setTmpWatchProcessing(e.target.value as any)}
                                className="w-full px-3 py-2 rounded text-white bg-transparent border border-gray-600"
                                style={{
                                    backgroundColor: colors.background.card,
                                    color: colors.text.primary,
                                    borderColor: colors.border.default,
                                }}
                            >
                                <option value="all">All</option>
                                <option value="queued_or_running">Queued / Running</option>
                                <option value="done">Done</option>
                            </select>
                        </div>

                        {/* Risk range */}
                        <div>
                            <div className="text-sm text-gray-300 mb-2">Risk Range</div>
                            <div className="flex items-center gap-3">
                                <input
                                    type="number"
                                    min={0}
                                    max={100}
                                    value={tmpWatchRiskMin}
                                    onChange={(e) => setTmpWatchRiskMin(Math.max(0, Math.min(100, Number(e.target.value))))}
                                    className="w-20 px-2 py-1 rounded text-white bg-transparent border border-gray-600"
                                />
                                <span className="text-gray-400">to</span>
                                <input
                                    type="number"
                                    min={0}
                                    max={100}
                                    value={tmpWatchRiskMax}
                                    onChange={(e) => setTmpWatchRiskMax(Math.max(0, Math.min(100, Number(e.target.value))))}
                                    className="w-20 px-2 py-1 rounded text-white bg-transparent border border-gray-600"
                                />
                            </div>
                        </div>

                        <div className="flex justify-between pt-2">
                            <Button
                                variant="outline"
                                className="border-gray-600 text-gray-300 hover:bg-gray-700"
                                onClick={() => {
                                    setTmpWatchStatus([]);
                                    setTmpWatchLicenseFilter("all");
                                    setTmpWatchProcessing("all");
                                    setTmpWatchRiskMin(0);
                                    setTmpWatchRiskMax(100);
                                }}
                            >
                                Reset
                            </Button>
                            <div className="flex gap-2">
                                <Button
                                    variant="outline"
                                    className="border-gray-600 text-gray-300 hover:bg-gray-700"
                                    onClick={() => setShowWatchFilterPopup(false)}
                                >
                                    Cancel
                                </Button>
                                <Button
                                    style={{backgroundColor: colors.primary}}
                                    className="text-white"
                                    onClick={() => {
                                        setWatchStatus(tmpWatchStatus);
                                        setWatchLicenseFilter(tmpWatchLicenseFilter);
                                        setWatchProcessing(tmpWatchProcessing);
                                        setWatchRiskMin(tmpWatchRiskMin);
                                        setWatchRiskMax(tmpWatchRiskMax);
                                        setShowWatchFilterPopup(false);
                                    }}
                                >
                                    Apply
                                </Button>
                            </div>
                        </div>
                    </div>
                </DialogContent>
            </Dialog>


            {/* Invite Dialog */}
            <Dialog open={showInviteDialog} onOpenChange={setShowInviteDialog}>
                <DialogContent className="bg-gray-900 border-gray-800">
                    <DialogHeader>
                        <DialogTitle className="text-white">Invite Team Member</DialogTitle>
                    </DialogHeader>
                    <div className="space-y-4">
                        <p className="text-gray-300">
                            Share this link with team members to invite them to the project. They will be added as
                            members (non-admin).
                        </p>
                        <div className="flex items-center space-x-2">
                            <Input
                                value={inviteLink}
                                readOnly
                                className="bg-gray-800 border-gray-700 text-white"
                            />
                            <Button
                                onClick={handleCopyInviteLink}
                                size="sm"
                                className="bg-purple-600 hover:bg-purple-700 text-white"
                            >
                                <Copy className="h-4 w-4"/>
                            </Button>
                        </div>
                        <div className="flex justify-end space-x-2">
                            <Button
                                variant="outline"
                                onClick={() => setShowInviteDialog(false)}
                                className="border-gray-600 text-gray-300 hover:bg-gray-800"
                            >
                                Close
                            </Button>
                        </div>
                    </div>
                </DialogContent>
            </Dialog>

            {/* Watchlist Search Dialog */}
            <WatchlistSearchDialog
                open={showWatchlistSearchDialog}
                onOpenChange={setShowWatchlistSearchDialog}
                projectId={projectId}
                existingWatchlistPackages={projectWatchlist.map((w: any) => w.package?.name || w.name).filter(Boolean)}
                existingDependencies={projectDependencies.map((d: any) => d.package?.name || d.name).filter(Boolean)}
                onRepositoryAdded={async () => {
                    setShowWatchlistSearchDialog(false)

                    // Fetch updated watchlist data and set initial statuses
                    try {
                        const [projectWatchlistResponse, packageStatusResponse] = await Promise.all([
                            fetch(`${apiBase}/projects/${projectId}/project-watchlist`),
                            fetch(`${apiBase}/projects/${projectId}/watchlist/status`)
                        ])

                        if (projectWatchlistResponse.ok) {
                            const raw = await projectWatchlistResponse.json();
                            const normalized = raw.map((x: any) => ({
                                ...x,
                                // ensure nested package exists and has a stable id
                                package: {
                                    ...(x.package ?? {}),
                                    id: x.package?.id ?? x.package_id ?? x.packageId, // <- cover all cases
                                    name: x.package?.name ?? x.name,                  // helpful for cards/links
                                },
                            }));
                            setProjectWatchlist(normalized);
                        }

                        if (packageStatusResponse.ok) {
                            const statusData = await packageStatusResponse.json()
                            const statusMap: { [key: string]: { status: string, hasScores: boolean } } = {}
                            statusData.forEach((pkg: any) => {
                                statusMap[pkg.packageId] = {
                                    status: pkg.status,
                                    hasScores: pkg.hasScores
                                }
                            })
                            setPackageStatuses(statusMap)
                        }
                    } catch (error) {
                        console.error('Error refreshing watchlist data:', error)
                    }
                }}
            />

            {/* Delete Confirmation Dialog */}
            <Dialog open={showDeleteDialog} onOpenChange={setShowDeleteDialog}>
                <DialogContent className="bg-gray-900 border-red-800">
                    <DialogHeader>
                        <DialogTitle className="text-red-400">Delete Project</DialogTitle>
                    </DialogHeader>
                    <div className="space-y-4">
                        <p className="text-gray-300">
                            Are you sure you want to delete <strong className="text-white">{project?.name}</strong>?
                            This action cannot be undone and will permanently delete:
                        </p>
                        <ul className="text-gray-300 text-sm space-y-1 ml-4">
                            <li>• All project data and settings</li>
                            <li>• All team member associations</li>
                            <li>• All watchlist items</li>
                            <li>• All dependency tracking data</li>
                            {project?.repository_url && (
                                <li>• Monitored branch (if no other projects are tracking it)</li>
                            )}
                        </ul>
                        <div className="flex justify-end space-x-2">
                            <Button
                                variant="outline"
                                onClick={() => setShowDeleteDialog(false)}
                                className="border-gray-600 text-gray-300 hover:bg-gray-800"
                                disabled={deleting}
                            >
                                Cancel
                            </Button>
                            <Button
                                variant="destructive"
                                onClick={handleDeleteProject}
                                disabled={deleting}
                                className="bg-red-600 hover:bg-red-700 text-white"
                            >
                                {deleting ? 'Deleting...' : 'Delete Project'}
                            </Button>
                        </div>
                    </div>
                </DialogContent>
            </Dialog>

            {/* Dependency Review Dialog */}
            <Dialog open={showDependencyReviewDialog} onOpenChange={setShowDependencyReviewDialog}>
                <DialogContent
                    className="border-gray-800 max-w-xl max-h-[85vh] overflow-y-auto scrollbar-hide"
                    style={{backgroundColor: colors.background.main}}>
                    <DialogHeader>
                        <DialogTitle className="text-white flex items-center gap-2.5">
                            <div className="w-8 h-8 rounded-lg flex items-center justify-center"
                                 style={{backgroundColor: 'rgb(84, 0, 250)'}}>
                                <img src="/package_icon.png" alt="Package" className="w-4 h-4"/>
                            </div>
                            <span className="text-lg font-semibold">{selectedDependency?.name}</span>
                        </DialogTitle>
                    </DialogHeader>

                    {selectedDependency && (
                        <div className="space-y-5">
                            {/* Package Score & Metrics - Compact Layout */}
                            <div className="flex items-center gap-6">
                                {/* Compact Score Circle */}
                                <div className="flex-shrink-0">
                                    <div className="relative w-20 h-20">
                                        <svg className="w-20 h-20 transform -rotate-90" viewBox="0 0 36 36">
                                            <path
                                                className="text-gray-800"
                                                stroke="currentColor"
                                                strokeWidth="3"
                                                fill="none"
                                                d="M18 2.0845 a 15.9155 15.9155 0 0 1 0 31.831 a 15.9155 15.9155 0 0 1 0 -31.831"
                                            />
                                            <path
                                                style={{stroke: 'rgb(84, 0, 250)'}}
                                                strokeWidth="3"
                                                fill="none"
                                                strokeDasharray={`${selectedDependency.riskScore}, 100`}
                                                d="M18 2.0845 a 15.9155 15.9155 0 0 1 0 31.831 a 15.9155 15.9155 0 0 1 0 -31.831"
                                            />
                                        </svg>
                                        <div className="absolute inset-0 flex items-center justify-center">
                                            <div className="text-center">
                                                <div className="text-xl font-bold text-white">{selectedDependency.riskScore}</div>
                                                <div className="text-[10px] text-gray-500">Score</div>
                                            </div>
                                        </div>
                                    </div>
                                </div>

                                {/* Metrics Grid - Compact */}
                                <div className="flex-1 grid grid-cols-2 gap-2">
                                    <div className="flex items-center justify-between px-3 py-2 rounded-lg border border-gray-800" style={{backgroundColor: colors.background.card}}>
                                        <span className="text-xs text-gray-400">Activity</span>
                                        <span className="text-sm font-medium text-white">{selectedDependency.activityScore}</span>
                                    </div>
                                    <div className="flex items-center justify-between px-3 py-2 rounded-lg border border-gray-800" style={{backgroundColor: colors.background.card}}>
                                        <span className="text-xs text-gray-400">Bus Factor</span>
                                        <span className="text-sm font-medium text-white">{selectedDependency.busFactor}</span>
                                    </div>
                                    <div className="flex items-center justify-between px-3 py-2 rounded-lg border border-gray-800" style={{backgroundColor: colors.background.card}}>
                                        <span className="text-xs text-gray-400">Vulnerability</span>
                                        <span className="text-sm font-medium text-white">{selectedDependency.vulnerabilities}</span>
                                    </div>
                                    <div className="flex items-center justify-between px-3 py-2 rounded-lg border border-gray-800" style={{backgroundColor: colors.background.card}}>
                                        <span className="text-xs text-gray-400">License</span>
                                        <span className="text-sm font-medium text-white">{selectedDependency.licenseScore || 'N/A'}</span>
                                    </div>
                                    <div className="col-span-2 flex items-center justify-between px-3 py-2 rounded-lg border border-gray-800" style={{backgroundColor: colors.background.card}}>
                                        <span className="text-xs text-gray-400">Health Score</span>
                                        <span className="text-sm font-medium text-white">{selectedDependency.healthScore}</span>
                                    </div>
                                </div>
                            </div>

                            {/* Vulnerabilities & License - Inline Row */}
                            <div className="grid grid-cols-2 gap-4">
                                {/* Vulnerabilities */}
                                <div className="p-3 rounded-lg border border-gray-800" style={{backgroundColor: colors.background.card}}>
                                    <div className="text-xs font-medium text-gray-400 mb-2">Vulnerabilities</div>
                                    <div className="flex items-center gap-2">
                                        <div className="w-2 h-2 rounded-full bg-green-500"></div>
                                        <span className="text-sm text-gray-300">No known vulnerabilities</span>
                                    </div>
                                    <div className="flex items-center gap-1.5 mt-2">
                                        <img src="/osv_logo.svg" alt="OSV" className="w-3 h-3 opacity-50"/>
                                        <span className="text-[10px] text-gray-600">Data from OSV</span>
                                    </div>
                                </div>

                                {/* License */}
                                <div className="p-3 rounded-lg border border-gray-800" style={{backgroundColor: colors.background.card}}>
                                    <div className="text-xs font-medium text-gray-400 mb-2">License Information</div>
                                    <div className="flex items-center justify-between">
                                        <div className="flex items-center gap-2">
                                            <span className="px-2 py-1 rounded text-xs font-semibold bg-green-500/20 text-green-400">{selectedDependency.license}</span>
                                            <span className="text-sm text-white">{selectedDependency.license} License</span>
                                        </div>
                                        {(() => {
                                            const hasProjectLicense = selectedDependency.projectLicense && selectedDependency.projectLicense !== 'unlicensed' && selectedDependency.projectLicense !== 'none' && selectedDependency.projectLicense !== null && selectedDependency.projectLicense !== undefined
                                            if (!hasProjectLicense) return null
                                            const licenseCompatibility = checkLicenseCompatibility(selectedDependency.projectLicense, selectedDependency.license)
                                            if (licenseCompatibility.isCompatible) {
                                                return <Shield className="h-4 w-4 text-green-500" />
                                            } else {
                                                return <AlertTriangle className="h-4 w-4 text-yellow-500" />
                                            }
                                        })()}
                                    </div>
                                </div>
                            </div>

                            {/* Review Section - Clean */}
                            <div className="border-t border-gray-800 pt-4">
                                <div className="flex items-center justify-between mb-3">
                                    <span className="text-sm font-medium text-white">Review</span>
                                    {selectedDependency.status === 'approved' && (
                                        <Badge variant="outline" className="border-green-500 text-green-500 text-xs">
                                            <Check className="mr-1 h-3 w-3"/>
                                            Approved
                                        </Badge>
                                    )}
                                    {selectedDependency.status === 'rejected' && (
                                        <Badge variant="outline" className="border-red-500 text-red-500 text-xs">
                                            <Trash2 className="mr-1 h-3 w-3"/>
                                            Rejected
                                        </Badge>
                                    )}
                                    {selectedDependency.status === 'pending' && (
                                        <Badge variant="outline" className="border-gray-600 text-gray-400 text-xs">
                                            <Clock className="mr-1 h-3 w-3"/>
                                            Pending
                                        </Badge>
                                    )}
                                </div>

                                {/* Timeline */}
                                <div className="space-y-3">
                                    <div className="flex items-start gap-2.5">
                                        <div className="w-6 h-6 rounded-full bg-gray-700 flex items-center justify-center flex-shrink-0 mt-0.5">
                                            <User className="h-3 w-3 text-gray-400"/>
                                        </div>
                                        <div className="flex-1 min-w-0">
                                            <div className="text-sm text-white">
                                                <span className="font-medium">{selectedDependency.addedBy}</span>
                                                <span className="text-gray-400"> added this to watchlist</span>
                                            </div>
                                            <div className="text-xs text-gray-500">
                                                {selectedDependency.addedAt ? formatRelativeDate(selectedDependency.addedAt) : 'Unknown date'}
                                            </div>
                                        </div>
                                    </div>

                                    {/* Comments */}
                                    {selectedDependency.comments && selectedDependency.comments.length > 0 && (
                                        selectedDependency.comments.map((comment: any, index: number) => (
                                            <div key={index} className="flex items-start gap-2.5">
                                                <div className="w-6 h-6 rounded-full bg-gray-700 flex items-center justify-center flex-shrink-0 mt-0.5">
                                                    <MessageSquare className="h-3 w-3 text-gray-400"/>
                                                </div>
                                                <div className="flex-1 min-w-0">
                                                    <div className="text-sm">
                                                        <span className="font-medium text-white">{comment.user?.name || comment.user?.email || comment.user_id}</span>
                                                        <span className="text-gray-400"> commented</span>
                                                    </div>
                                                    <div className="text-sm text-gray-300 mt-0.5">{comment.comment}</div>
                                                    <div className="text-xs text-gray-500">
                                                        {comment.created_at ? formatRelativeDate(comment.created_at) : 'Unknown date'}
                                                    </div>
                                                </div>
                                            </div>
                                        ))
                                    )}

                                    {/* Approval event */}
                                    {selectedDependency.status === 'approved' && (
                                        <div className="flex items-start gap-2.5">
                                            <div className="w-6 h-6 rounded-full bg-green-500/20 flex items-center justify-center flex-shrink-0 mt-0.5">
                                                <Check className="h-3 w-3 text-green-400"/>
                                            </div>
                                            <div className="flex-1 min-w-0">
                                                <div className="text-sm">
                                                    <span className="font-medium text-white">{selectedDependency.approvedBy || 'Someone'}</span>
                                                    <span className="text-gray-400"> approved this dependency</span>
                                                </div>
                                                <div className="text-xs text-gray-500">
                                                    {selectedDependency.approvedAt ? formatRelativeDate(selectedDependency.approvedAt) : 'Recently'}
                                                </div>
                                            </div>
                                        </div>
                                    )}

                                    {/* Rejection event */}
                                    {selectedDependency.status === 'rejected' && (
                                        <div className="flex items-start gap-2.5">
                                            <div className="w-6 h-6 rounded-full bg-red-500/20 flex items-center justify-center flex-shrink-0 mt-0.5">
                                                <Trash2 className="h-3 w-3 text-red-400"/>
                                            </div>
                                            <div className="flex-1 min-w-0">
                                                <div className="text-sm">
                                                    <span className="font-medium text-white">{selectedDependency.rejectedBy || 'Someone'}</span>
                                                    <span className="text-gray-400"> rejected this dependency</span>
                                                </div>
                                                <div className="text-xs text-gray-500">
                                                    {selectedDependency.rejectedAt ? formatRelativeDate(selectedDependency.rejectedAt) : 'Recently'}
                                                </div>
                                            </div>
                                        </div>
                                    )}
                                </div>

                                {/* Comment Input - Only when pending */}
                                {selectedDependency.status === 'pending' && (
                                    <div className="mt-4 pt-3 border-t border-gray-800">
                                        <textarea
                                            placeholder="Add a comment..."
                                            className="w-full px-3 py-2 rounded-lg text-sm text-white placeholder-gray-500 focus:outline-none focus:ring-1 focus:ring-gray-600 resize-none border border-gray-800"
                                            style={{backgroundColor: colors.background.card}}
                                            rows={2}
                                        />
                                        <div className="flex items-center justify-between mt-3">
                                            <div className="flex items-center gap-2">
                                                <Button
                                                    size="sm"
                                                    className="text-white text-xs h-7"
                                                    style={{backgroundColor: 'rgb(34, 197, 94)'}}
                                                    onClick={async () => {
                                                        try {
                                                            const response = await fetch(`${apiBase}/projects/watchlist/${selectedDependency.id}/approve`, {
                                                                method: 'POST',
                                                                headers: {'Content-Type': 'application/json'},
                                                                body: JSON.stringify({userId: backendUserId})
                                                            })
                                                            if (response.ok) {
                                                                try {
                                                                    const projectWatchlistResponse = await fetch(`${apiBase}/projects/${projectId}/project-watchlist`)
                                                                    if (projectWatchlistResponse.ok) {
                                                                        const projectWatchlistData = await projectWatchlistResponse.json()
                                                                        setProjectWatchlist(projectWatchlistData)
                                                                        const updatedPackage = projectWatchlistData.find((pkg: any) => pkg.id === selectedDependency.id)
                                                                        if (updatedPackage) {
                                                                            setSelectedDependency((prev: any) => ({
                                                                                ...prev,
                                                                                status: updatedPackage.status,
                                                                                approvedBy: updatedPackage.approvedByUser?.name || updatedPackage.approvedBy,
                                                                                approvedAt: updatedPackage.approvedAt
                                                                            }))
                                                                        }
                                                                    }
                                                                } catch (error) {
                                                                    console.error('Error refreshing watchlist data:', error)
                                                                }
                                                                setShowDependencyReviewDialog(false)
                                                                toast({ title: "Dependency Approved", description: `${selectedDependency.name} has been approved.` })
                                                            } else {
                                                                toast({ title: "Error", description: "Failed to approve dependency.", variant: "destructive" })
                                                            }
                                                        } catch (error) {
                                                            toast({ title: "Error", description: "Failed to approve dependency.", variant: "destructive" })
                                                        }
                                                    }}
                                                >
                                                    <Check className="mr-1 h-3 w-3"/>
                                                    Approve
                                                </Button>
                                                <Button
                                                    size="sm"
                                                    className="text-white text-xs h-7"
                                                    style={{backgroundColor: 'rgb(239, 68, 68)'}}
                                                    onClick={async () => {
                                                        try {
                                                            const response = await fetch(`${apiBase}/projects/watchlist/${selectedDependency.id}/reject`, {
                                                                method: 'POST',
                                                                headers: {'Content-Type': 'application/json'},
                                                                body: JSON.stringify({userId: backendUserId})
                                                            })
                                                            if (response.ok) {
                                                                try {
                                                                    const projectWatchlistResponse = await fetch(`${apiBase}/projects/${projectId}/project-watchlist`)
                                                                    if (projectWatchlistResponse.ok) {
                                                                        const projectWatchlistData = await projectWatchlistResponse.json()
                                                                        setProjectWatchlist(projectWatchlistData)
                                                                        const updatedPackage = projectWatchlistData.find((pkg: any) => pkg.id === selectedDependency.id)
                                                                        if (updatedPackage) {
                                                                            setSelectedDependency((prev: any) => ({
                                                                                ...prev,
                                                                                status: updatedPackage.status,
                                                                                rejectedBy: updatedPackage.rejectedByUser?.name || updatedPackage.rejectedBy,
                                                                                rejectedAt: updatedPackage.rejectedAt
                                                                            }))
                                                                        }
                                                                    }
                                                                } catch (error) {
                                                                    console.error('Error refreshing watchlist data:', error)
                                                                }
                                                                setShowDependencyReviewDialog(false)
                                                                toast({ title: "Dependency Rejected", description: `${selectedDependency.name} has been rejected.` })
                                                            } else {
                                                                toast({ title: "Error", description: "Failed to reject dependency.", variant: "destructive" })
                                                            }
                                                        } catch (error) {
                                                            toast({ title: "Error", description: "Failed to reject dependency.", variant: "destructive" })
                                                        }
                                                    }}
                                                >
                                                    <Trash2 className="mr-1 h-3 w-3"/>
                                                    Reject
                                                </Button>
                                            </div>
                                            <Button
                                                size="sm"
                                                className="text-white text-xs h-7"
                                                style={{backgroundColor: colors.primary}}
                                                disabled={isSubmittingComment}
                                                onClick={async () => {
                                                    const textarea = document.querySelector('textarea[placeholder="Add a comment..."]') as HTMLTextAreaElement
                                                    const comment = textarea?.value?.trim()
                                                    if (!comment) {
                                                        toast({ title: "Error", description: "Please enter a comment.", variant: "destructive" })
                                                        return
                                                    }
                                                    setIsSubmittingComment(true)
                                                    try {
                                                        const response = await fetch(`${apiBase}/projects/watchlist/${selectedDependency.id}/comment`, {
                                                            method: 'POST',
                                                            headers: {'Content-Type': 'application/json'},
                                                            body: JSON.stringify({ userId: backendUserId, comment: comment })
                                                        })
                                                        if (response.status >= 200 && response.status < 300) {
                                                            textarea.value = ''
                                                            toast({ title: "Comment Added", description: "Your comment has been added." })
                                                            const newComment = {
                                                                user_id: backendUserId,
                                                                user: {
                                                                    name: user?.fullName || user?.firstName || user?.primaryEmailAddress?.emailAddress || 'User',
                                                                    email: user?.primaryEmailAddress?.emailAddress || 'user@example.com'
                                                                },
                                                                comment: comment,
                                                                created_at: new Date().toISOString()
                                                            }
                                                            setSelectedDependency((prev: any) => ({
                                                                ...prev,
                                                                comments: [...(prev.comments || []), newComment]
                                                            }))
                                                            setProjectWatchlist((prev: any[]) =>
                                                                prev.map((item: any) =>
                                                                    item.id === selectedDependency.id
                                                                        ? { ...item, comments: [...(item.comments || []), newComment] }
                                                                        : item
                                                                )
                                                            )
                                                        } else {
                                                            toast({ title: "Error", description: `Failed to add comment. Status: ${response.status}`, variant: "destructive" })
                                                        }
                                                    } catch (error) {
                                                        toast({ title: "Error", description: "Failed to add comment.", variant: "destructive" })
                                                    } finally {
                                                        setIsSubmittingComment(false)
                                                    }
                                                }}
                                            >
                                                {isSubmittingComment ? (
                                                    <RefreshCw className="h-3 w-3 animate-spin" />
                                                ) : (
                                                    'Comment'
                                                )}
                                            </Button>
                                        </div>
                                    </div>
                                )}
                            </div>

                        </div>
                    )}
                </DialogContent>
            </Dialog>

            <Dialog open={showSbomDownloadDialog} onOpenChange={setShowSbomDownloadDialog}>
                <DialogContent className="bg-gray-900 border-gray-800">
                    <DialogHeader>
                        <DialogTitle className="text-white">Download SBOM</DialogTitle>
                    </DialogHeader>
                    <div className="space-y-5">
                        <div>
                            <div className="text-sm font-medium text-gray-300 mb-2">SBOM Type</div>
                            <Select
                                value={sbomFormat}
                                onValueChange={(value) => setSbomFormat(value as 'cyclonedx' | 'spdx')}
                            >
                                <SelectTrigger className="text-white" style={{backgroundColor: 'rgb(18, 18, 18)'}}>
                                    <div className="flex items-center gap-2">
                                        <FileText className="h-4 w-4 text-gray-400"/>
                                        <SelectValue placeholder="Select format"/>
                                    </div>
                                </SelectTrigger>
                                <SelectContent>
                                    <SelectItem value="cyclonedx">CycloneDX (JSON)</SelectItem>
                                    <SelectItem value="spdx">SPDX (JSON)</SelectItem>
                                </SelectContent>
                            </Select>
                        </div>

                        <div className="flex items-center justify-between rounded-lg border border-gray-800 px-4 py-3"
                             style={{backgroundColor: 'rgb(18, 18, 18)'}}>
                            <div>
                                <div className="text-sm font-medium text-white">Include Watchlist Dependencies</div>
                                <p className="text-xs text-gray-400">When off, only direct project dependencies are
                                    exported.</p>
                            </div>
                            <Switch
                                checked={sbomIncludeWatchlist}
                                onCheckedChange={setSbomIncludeWatchlist}
                            />
                        </div>

                        <div className="flex items-center justify-between rounded-lg border border-gray-800 px-4 py-3"
                             style={{backgroundColor: 'rgb(18, 18, 18)'}}>
                            <div>
                                <div className="text-sm font-medium text-white">Brotli Compression</div>
                                <p className="text-xs text-gray-400">Smaller download, requires decompression to
                                    view.</p>
                            </div>
                            <Switch
                                checked={sbomCompressed}
                                onCheckedChange={setSbomCompressed}
                            />
                        </div>

                        <Button
                            className="w-full hover:opacity-90 text-white"
                            style={{backgroundColor: colors.primary}}
                            onClick={handleSbomDownload}
                            disabled={isDownloadingSbom}
                        >
                            {isDownloadingSbom ? 'Preparing...' : 'Download'}
                        </Button>
                    </div>
                </DialogContent>
            </Dialog>

            <Dialog open={flatteningDialogOpen} onOpenChange={setFlatteningDialogOpen}>
<<<<<<< HEAD
                <DialogContent
                    className="max-w-6xl h-[700px] border border-gray-800 bg-gray-950 text-gray-200 overflow-hidden flex flex-col"
                    style={{left: 'calc(280px + (100vw - 280px) / 2)', transform: 'translateX(-50%) translateY(-50%)'}}>
=======
                <DialogContent className="max-w-6xl h-[700px] border border-gray-800 text-gray-200 overflow-hidden flex flex-col" style={{left: 'calc(280px + (100vw - 280px) / 2)', transform: 'translateX(-50%) translateY(-50%)', backgroundColor: 'rgb(12, 12, 12)'}}>
>>>>>>> 5b108797
                    <DialogHeader className="flex-shrink-0">
                        <DialogTitle className="text-white">Dependency Flattening Recommendations</DialogTitle>
                        <p className="text-xs text-gray-500">Provides recommendations for resolving dependency version
                            conflicts and consolidating transitive packages.</p>
                    </DialogHeader>
<<<<<<< HEAD
                    <Tabs value={flatteningDialogTab}
                          onValueChange={(value) => setFlatteningDialogTab(value as 'recommendations' | 'anchors')}
                          className="w-full flex-1 flex flex-col min-h-0 overflow-hidden">
                        <TabsList className="grid w-full grid-cols-2 bg-gray-900 flex-shrink-0">
                            <TabsTrigger value="recommendations"
                                         className="data-[state=active]:bg-gray-800 data-[state=active]:text-white">
                                Recommendations & Duplicates
                            </TabsTrigger>
                            <TabsTrigger value="anchors"
                                         className="data-[state=active]:bg-gray-800 data-[state=active]:text-white">
=======
                    <Tabs value={flatteningDialogTab} onValueChange={(value) => setFlatteningDialogTab(value as 'recommendations' | 'anchors')} className="w-full flex-1 flex flex-col min-h-0 overflow-hidden">
                        <TabsList className="grid w-full grid-cols-2 flex-shrink-0" style={{backgroundColor: 'rgb(18, 18, 18)'}}>
                            <TabsTrigger value="recommendations" className="data-[state=active]:text-white text-gray-400" style={{backgroundColor: 'transparent'}} data-state-active-style={{backgroundColor: 'rgb(26, 26, 26)'}}>
                                Recommendations & Duplicates
                            </TabsTrigger>
                            <TabsTrigger value="anchors" className="data-[state=active]:text-white text-gray-400" style={{backgroundColor: 'transparent'}}>
>>>>>>> 5b108797
                                High-Risk Anchors
                            </TabsTrigger>
                        </TabsList>
                        <TabsContent value="recommendations" className="mt-4 flex-1 overflow-y-auto min-h-0 pr-2">
                            {!flatteningAnalysisData ? (
                                <div className="space-y-4">
                                    {[1, 2, 3].map((i) => (
                                        <div key={i} className="border border-gray-800 rounded-lg p-4 bg-gray-900">
                                            <Skeleton className="h-5 w-3/4 mb-2 bg-gray-700"/>
                                            <Skeleton className="h-4 w-full mb-1 bg-gray-700"/>
                                            <Skeleton className="h-4 w-5/6 mb-3 bg-gray-700"/>
                                            <div className="flex gap-2 mt-3">
                                                <Skeleton className="h-8 w-24 bg-gray-700"/>
                                                <Skeleton className="h-8 w-24 bg-gray-700"/>
                                            </div>
                                        </div>
                                    ))}
                                </div>
                            ) : (
                                <div className="space-y-4">
                                    <div className="grid gap-3">
                                        {flatteningAnalysis.suggestions
                                            .filter(s => {
                                                // Show all suggestions that have upgrade info (duplicates/upgrades)
                                                const hasUpgradeInfo = 'packageName' in s && 'oldVersion' in s && 'newVersion' in s;
                                                if (hasUpgradeInfo) return true;

                                                // Also show high-risk anchors that are also duplicates (check if there's a separate upgrade suggestion)
                                                const isHighRiskAnchor = s.title?.includes("High-risk anchor") || s.title?.includes("high-risk anchor");
                                                if (isHighRiskAnchor) {
                                                    // Extract package name from high-risk anchor suggestion
                                                    const anchorPackageName = s.dependencies?.[0]?.split('@')[0] ||
                                                        s.title?.replace('High-risk anchor:', '').trim() || '';
                                                    // Check if there's a separate upgrade suggestion for this package
                                                    return flatteningAnalysis.suggestions.some(upgradeSuggestion =>
                                                        'packageName' in upgradeSuggestion &&
                                                        upgradeSuggestion.packageName?.toLowerCase() === anchorPackageName.toLowerCase() &&
                                                        'oldVersion' in upgradeSuggestion &&
                                                        'newVersion' in upgradeSuggestion
                                                    );
                                                }
                                                return false;
                                            })
                                            .map((suggestion, idx) => (
                                                <RecommendationItem
                                                    key={`${suggestion.title}-${idx}`}
                                                    suggestion={suggestion}
                                                    projectId={projectId}
                                                    apiBase={apiBase}
                                                    allRecommendations={flatteningAnalysis.suggestions.filter((s): s is FlatteningSuggestion & {
                                                            packageName: string;
                                                            oldVersion: string;
                                                            newVersion: string
                                                        } =>
                                                            'packageName' in s && 'oldVersion' in s && 'newVersion' in s &&
                                                            !!s.packageName && !!s.oldVersion && !!s.newVersion
                                                    )}
                                                />
                                            ))}
                                        {flatteningAnalysis.suggestions.filter(s => {
                                            const hasUpgradeInfo = 'packageName' in s && 'oldVersion' in s && 'newVersion' in s;
                                            if (hasUpgradeInfo) return true;
                                            const isHighRiskAnchor = s.title?.includes("High-risk anchor") || s.title?.includes("high-risk anchor");
                                            if (isHighRiskAnchor) {
                                                const anchorPackageName = s.dependencies?.[0]?.split('@')[0] ||
                                                    s.title?.replace('High-risk anchor:', '').trim() || '';
                                                return flatteningAnalysis.suggestions.some(upgradeSuggestion =>
                                                    'packageName' in upgradeSuggestion &&
                                                    upgradeSuggestion.packageName?.toLowerCase() === anchorPackageName.toLowerCase() &&
                                                    'oldVersion' in upgradeSuggestion &&
                                                    'newVersion' in upgradeSuggestion
                                                );
                                            }
                                            return false;
                                        }).length === 0 && (
                                            <div className="text-center py-8 text-gray-400">
                                                <p>No recommendations or duplicate packages found.</p>
                                            </div>
                                        )}
                                    </div>
                                </div>
                            )}
                        </TabsContent>
                        <TabsContent value="anchors" className="mt-4 flex-1 overflow-y-auto min-h-0 pr-2">
                            {!flatteningAnalysisData ? (
                                <div className="space-y-4">
                                    {[1, 2, 3].map((i) => (
                                        <div key={i} className="border border-gray-800 rounded-lg p-4 bg-gray-900">
                                            <Skeleton className="h-5 w-3/4 mb-2 bg-gray-700"/>
                                            <Skeleton className="h-4 w-full mb-1 bg-gray-700"/>
                                            <Skeleton className="h-4 w-5/6 mb-3 bg-gray-700"/>
                                            <div className="flex gap-2 mt-3">
                                                <Skeleton className="h-8 w-24 bg-gray-700"/>
                                                <Skeleton className="h-8 w-24 bg-gray-700"/>
                                            </div>
                                        </div>
                                    ))}
                                </div>
                            ) : (
                                <div className="space-y-4">
                                    <div className="grid gap-3">
                                        {flatteningAnalysis.suggestions
                                            .filter(s => s.title?.includes("High-risk anchor") || s.title?.includes("high-risk anchor"))
                                            .map((suggestion, idx) => (
                                                <RecommendationItem
                                                    key={`${suggestion.title}-${idx}`}
                                                    suggestion={suggestion}
                                                    projectId={projectId}
                                                    apiBase={apiBase}
                                                    allRecommendations={flatteningAnalysis.suggestions.filter((s): s is FlatteningSuggestion & {
                                                            packageName: string;
                                                            oldVersion: string;
                                                            newVersion: string
                                                        } =>
                                                            'packageName' in s && 'oldVersion' in s && 'newVersion' in s &&
                                                            !!s.packageName && !!s.oldVersion && !!s.newVersion
                                                    )}
                                                />
                                            ))}
                                        {flatteningAnalysis.suggestions.filter(s => s.title?.includes("High-risk anchor") || s.title?.includes("high-risk anchor")).length === 0 && (
                                            <div className="text-center py-8 text-gray-400">
                                                <p>No high-risk anchor packages found.</p>
                                            </div>
                                        )}
                                    </div>
                                </div>
                            )}
                        </TabsContent>
                    </Tabs>
                </DialogContent>
            </Dialog>
        </div>
    )
}



<|MERGE_RESOLUTION|>--- conflicted
+++ resolved
@@ -1662,7 +1662,8 @@
                                     <CardContent className="p-5">
                                         <div className="h-5 bg-gray-700 rounded w-40 mb-4 animate-pulse"></div>
                                         <div className="text-center mb-4">
-                                            <div className="h-8 bg-gray-700 rounded w-12 mx-auto mb-1 animate-pulse"></div>
+                                            <div
+                                                className="h-8 bg-gray-700 rounded w-12 mx-auto mb-1 animate-pulse"></div>
                                             <div className="h-3 bg-gray-700 rounded w-16 mx-auto animate-pulse"></div>
                                         </div>
                                         <div className="space-y-2">
@@ -1690,8 +1691,10 @@
                                                 <div key={i} className="flex items-center gap-3 p-2">
                                                     <div className="w-8 h-8 bg-gray-700 rounded-lg animate-pulse"></div>
                                                     <div className="flex-1">
-                                                        <div className="h-4 bg-gray-700 rounded w-24 mb-1 animate-pulse"></div>
-                                                        <div className="h-3 bg-gray-700 rounded w-32 animate-pulse"></div>
+                                                        <div
+                                                            className="h-4 bg-gray-700 rounded w-24 mb-1 animate-pulse"></div>
+                                                        <div
+                                                            className="h-3 bg-gray-700 rounded w-32 animate-pulse"></div>
                                                     </div>
                                                 </div>
                                             ))}
@@ -2151,7 +2154,8 @@
                                 </div>
                                 <div>
                                     <h2 className="text-xl font-bold text-white">Project Health</h2>
-                                    <p className="text-gray-400 text-sm">Based on {projectDependencies.length} dependencies</p>
+                                    <p className="text-gray-400 text-sm">Based
+                                        on {projectDependencies.length} dependencies</p>
                                 </div>
                             </div>
 
@@ -2163,12 +2167,12 @@
                             }`}>
                                 {complianceData.licenseConflicts === 0 ? (
                                     <>
-                                        <ShieldCheck className="h-4 w-4 text-green-400" />
+                                        <ShieldCheck className="h-4 w-4 text-green-400"/>
                                         <span className="text-green-400 font-medium text-sm">Compliant</span>
                                     </>
                                 ) : (
                                     <>
-                                        <AlertTriangle className="h-4 w-4 text-red-400" />
+                                        <AlertTriangle className="h-4 w-4 text-red-400"/>
                                         <span className="text-red-400 font-medium text-sm">Not Compliant</span>
                                         <span className="text-gray-400 text-xs">
                                             — {complianceData.licenseConflicts} license conflict{complianceData.licenseConflicts > 1 ? 's' : ''}
@@ -2187,179 +2191,109 @@
                                     <div className="space-y-2">
                                         <div className="flex items-center justify-between py-1.5">
                                             <span className="text-sm text-gray-300">Critical</span>
-                                            <span className={`font-semibold text-sm ${realVulnerabilities.critical > 0 ? 'text-red-400' : 'text-gray-500'}`}>{realVulnerabilities.critical}</span>
+                                            <span
+                                                className={`font-semibold text-sm ${realVulnerabilities.critical > 0 ? 'text-red-400' : 'text-gray-500'}`}>{realVulnerabilities.critical}</span>
                                         </div>
                                         <div className="flex items-center justify-between py-1.5">
                                             <span className="text-sm text-gray-300">High</span>
-                                            <span className={`font-semibold text-sm ${realVulnerabilities.high > 0 ? 'text-orange-400' : 'text-gray-500'}`}>{realVulnerabilities.high}</span>
+                                            <span
+                                                className={`font-semibold text-sm ${realVulnerabilities.high > 0 ? 'text-orange-400' : 'text-gray-500'}`}>{realVulnerabilities.high}</span>
                                         </div>
                                         <div className="flex items-center justify-between py-1.5">
                                             <span className="text-sm text-gray-300">Medium</span>
-                                            <span className={`font-semibold text-sm ${realVulnerabilities.medium > 0 ? 'text-yellow-400' : 'text-gray-500'}`}>{realVulnerabilities.medium}</span>
+                                            <span
+                                                className={`font-semibold text-sm ${realVulnerabilities.medium > 0 ? 'text-yellow-400' : 'text-gray-500'}`}>{realVulnerabilities.medium}</span>
                                         </div>
                                         <div className="flex items-center justify-between py-1.5">
                                             <span className="text-sm text-gray-300">Low</span>
-                                            <span className={`font-semibold text-sm ${realVulnerabilities.low > 0 ? 'text-blue-400' : 'text-gray-500'}`}>{realVulnerabilities.low}</span>
+                                            <span
+                                                className={`font-semibold text-sm ${realVulnerabilities.low > 0 ? 'text-blue-400' : 'text-gray-500'}`}>{realVulnerabilities.low}</span>
                                         </div>
                                     </div>
                                 </CardContent>
                             </Card>
 
-<<<<<<< HEAD
-                            {/* Dependency Flattening */}
+                            {/* Dependency Flattening Card */}
                             <Card style={{backgroundColor: colors.background.card}}>
-                                <CardHeader>
-                                    <CardTitle className="text-white">Dependency Flattening</CardTitle>
-                                </CardHeader>
-
-                                <CardContent>
+                                <CardContent className="p-5">
+                                    <h3 className="text-base font-semibold text-white mb-4">Dependency Flattening</h3>
+
                                     {flatteningLoading ? (
-                                        // ✅ Loading UI (only this card)
-                                        <div className="space-y-4">
-                                            <div className="text-center">
+                                        // ✅ Loading (matches your new compact layout)
+                                        <>
+                                            <div className="text-center mb-4">
                                                 <div className="h-9 w-16 mx-auto bg-gray-600 rounded animate-pulse"/>
                                                 <div
-                                                    className="h-4 w-28 mx-auto mt-2 bg-gray-700 rounded animate-pulse"/>
+                                                    className="h-3 w-10 mx-auto mt-2 bg-gray-700 rounded animate-pulse"/>
                                             </div>
 
-                                            <div className="space-y-3 text-sm">
+                                            <div className="space-y-2 text-sm">
                                                 {[1, 2].map((i) => (
                                                     <div key={i} className="flex items-center justify-between">
-                                                        <div className="flex items-center gap-2">
-                                                            <div
-                                                                className="w-3 h-3 rounded-full bg-gray-600 animate-pulse"/>
-                                                            <div
-                                                                className="h-4 w-36 bg-gray-700 rounded animate-pulse"/>
-                                                        </div>
+                                                        <div className="h-4 w-20 bg-gray-700 rounded animate-pulse"/>
                                                         <div className="h-4 w-8 bg-gray-600 rounded animate-pulse"/>
                                                     </div>
                                                 ))}
                                             </div>
 
-                                            <div className="flex justify-end">
-                                                <div className="h-3 w-28 bg-gray-700 rounded animate-pulse"/>
-                                            </div>
-                                        </div>
+                                            <div className="mt-4 h-3 w-48 bg-gray-700 rounded animate-pulse"/>
+                                        </>
                                     ) : flatteningError ? (
-                                        // ✅ Error UI (only this card)
-                                        <div className="space-y-2">
-                                            <div className="text-sm text-red-400">{flatteningError}</div>
-                                            <button
-                                                type="button"
-                                                onClick={() => {
-                                                    // optional: trigger re-fetch by calling your flattening fetch fn
-                                                    // or dispatch an event / set a refetch state
-                                                }}
-                                                className="text-xs font-semibold text-indigo-300 underline underline-offset-4 hover:text-indigo-200"
-                                            >
-                                                Retry
-                                            </button>
+                                        // ✅ Error (only this card)
+                                        <div className="text-sm text-red-400">
+                                            {flatteningError}
                                         </div>
                                     ) : (
-                                        // ✅ Your existing UI (loaded)
-                                        <div className="space-y-4">
-                                            <div className="text-center">
+                                        // ✅ Loaded (your real UI)
+                                        <>
+                                            <div className="text-center mb-4">
                                                 <div className={`text-3xl font-bold ${flatteningScoreColor}`}>
                                                     {flatteningAnalysis.score}
                                                 </div>
-                                                <div className="text-sm text-gray-400">Flattening score</div>
+                                                <div className="text-xs text-gray-400">Score</div>
                                             </div>
 
-                                            <div className="space-y-3 text-sm text-gray-300">
+                                            <div className="space-y-2 text-sm">
                                                 <div className="flex items-center justify-between">
-                                                    <div className="flex items-center gap-2">
-                                                        <div className="w-3 h-3 rounded-full bg-indigo-400"></div>
-                                                        <span>Duplicate packages</span>
-                                                    </div>
+                                                    <span className="text-gray-300">Duplicates</span>
                                                     <button
                                                         type="button"
                                                         onClick={() => {
                                                             setFlatteningDialogTab("recommendations")
                                                             setFlatteningDialogOpen(true)
                                                         }}
-                                                        className="text-white font-semibold hover:text-indigo-300 transition-colors cursor-pointer"
+                                                        className="text-white font-semibold hover:text-gray-300 transition-colors cursor-pointer"
                                                     >
                                                         {flatteningAnalysis.duplicateCount}
                                                     </button>
                                                 </div>
 
                                                 <div className="flex items-center justify-between">
-                                                    <div className="flex items-center gap-2">
-                                                        <div className="w-3 h-3 rounded-full bg-purple-400"></div>
-                                                        <span>High-risk anchors</span>
-                                                    </div>
+                                                    <span className="text-gray-300">High-risk</span>
                                                     <button
                                                         type="button"
                                                         onClick={() => {
                                                             setFlatteningDialogTab("anchors")
                                                             setFlatteningDialogOpen(true)
                                                         }}
-                                                        className="text-white font-semibold hover:text-purple-300 transition-colors cursor-pointer"
+                                                        className="text-white font-semibold hover:text-gray-300 transition-colors cursor-pointer"
                                                     >
                                                         {flatteningAnalysis.highRiskCount}
                                                     </button>
                                                 </div>
                                             </div>
 
-                                            <div className="flex justify-end">
+                                            {flatteningAnalysis.recommendationsCount > 0 && (
                                                 <button
                                                     type="button"
                                                     onClick={() => setFlatteningDialogOpen(true)}
-                                                    className="text-xs font-semibold text-indigo-300 underline underline-offset-4 hover:text-indigo-200"
+                                                    className="mt-4 text-xs font-medium text-gray-400 hover:text-white transition-colors"
                                                 >
-                                                    Recommendations
-                                                    {flatteningAnalysis.recommendationsCount > 0
-                                                        ? ` (${flatteningAnalysis.recommendationsCount})`
-                                                        : ""}
+                                                    View {flatteningAnalysis.recommendationsCount} recommendation
+                                                    {flatteningAnalysis.recommendationsCount > 1 ? "s" : ""} →
                                                 </button>
-                                            </div>
-                                        </div>
-=======
-                            {/* Dependency Flattening Card */}
-                            <Card style={{backgroundColor: colors.background.card}}>
-                                <CardContent className="p-5">
-                                    <h3 className="text-base font-semibold text-white mb-4">Dependency Flattening</h3>
-                                    <div className="text-center mb-4">
-                                        <div className={`text-3xl font-bold ${flatteningScoreColor}`}>{flatteningAnalysis.score}</div>
-                                        <div className="text-xs text-gray-400">Score</div>
-                                    </div>
-                                    <div className="space-y-2 text-sm">
-                                        <div className="flex items-center justify-between">
-                                            <span className="text-gray-300">Duplicates</span>
-                                            <button
-                                                type="button"
-                                                onClick={() => {
-                                                    setFlatteningDialogTab('recommendations')
-                                                    setFlatteningDialogOpen(true)
-                                                }}
-                                                className="text-white font-semibold hover:text-gray-300 transition-colors cursor-pointer"
-                                            >
-                                                {flatteningAnalysis.duplicateCount}
-                                            </button>
-                                        </div>
-                                        <div className="flex items-center justify-between">
-                                            <span className="text-gray-300">High-risk</span>
-                                            <button
-                                                type="button"
-                                                onClick={() => {
-                                                    setFlatteningDialogTab('anchors')
-                                                    setFlatteningDialogOpen(true)
-                                                }}
-                                                className="text-white font-semibold hover:text-gray-300 transition-colors cursor-pointer"
-                                            >
-                                                {flatteningAnalysis.highRiskCount}
-                                            </button>
-                                        </div>
-                                    </div>
-                                    {flatteningAnalysis.recommendationsCount > 0 && (
-                                        <button
-                                            type="button"
-                                            onClick={() => setFlatteningDialogOpen(true)}
-                                            className="mt-4 text-xs font-medium text-gray-400 hover:text-white transition-colors"
-                                        >
-                                            View {flatteningAnalysis.recommendationsCount} recommendation{flatteningAnalysis.recommendationsCount > 1 ? 's' : ''} →
-                                        </button>
->>>>>>> 5b108797
+                                            )}
+                                        </>
                                     )}
                                 </CardContent>
                             </Card>
@@ -2379,7 +2313,7 @@
                                     <div className="space-y-2">
                                         {previewAlerts.length === 0 ? (
                                             <div className="py-4 text-center">
-                                                <ShieldCheck className="h-8 w-8 text-green-400 mx-auto mb-2" />
+                                                <ShieldCheck className="h-8 w-8 text-green-400 mx-auto mb-2"/>
                                                 <p className="text-sm text-gray-400">No active alerts</p>
                                             </div>
                                         ) : (
@@ -2390,41 +2324,44 @@
                                                 const isAnomaly = alertType === 'anomaly'
                                                 const isHealth = alertType === 'health'
                                                 const isLicense = alertType === 'license'
-                                                
+
                                                 // Determine color based on type/severity
-                                                const bgColor = isVuln 
+                                                const bgColor = isVuln
                                                     ? (severity === 'critical' ? 'bg-red-500/20' : severity === 'high' ? 'bg-orange-500/20' : 'bg-yellow-500/20')
                                                     : isAnomaly ? 'bg-purple-500/20'
-                                                    : isHealth ? 'bg-blue-500/20'
-                                                    : 'bg-yellow-500/20'
-                                                const iconColor = isVuln 
+                                                        : isHealth ? 'bg-blue-500/20'
+                                                            : 'bg-yellow-500/20'
+                                                const iconColor = isVuln
                                                     ? (severity === 'critical' ? 'text-red-400' : severity === 'high' ? 'text-orange-400' : 'text-yellow-400')
                                                     : isAnomaly ? 'text-purple-400'
-                                                    : isHealth ? 'text-blue-400'
-                                                    : 'text-yellow-400'
-                                                
+                                                        : isHealth ? 'text-blue-400'
+                                                            : 'text-yellow-400'
+
                                                 // Get message
                                                 let message = alert.message || ''
                                                 if (isVuln && alert.vulnerability_details?.summary) {
                                                     message = alert.vulnerability_details.summary
                                                 }
                                                 const packageName = alert.package?.name || (isHealth ? 'Health' : isLicense ? 'License' : '')
-                                                
+
                                                 return (
-                                                    <div 
+                                                    <div
                                                         key={alert.id || index}
                                                         className="flex items-center gap-3 p-2 rounded cursor-pointer hover:bg-gray-800/50 transition-colors"
                                                         onClick={() => setCurrentTab('alerts')}
                                                     >
-                                                        <div className={`w-8 h-8 rounded-lg ${bgColor} flex items-center justify-center flex-shrink-0`}>
-                                                            <AlertTriangle className={`h-4 w-4 ${iconColor}`} />
+                                                        <div
+                                                            className={`w-8 h-8 rounded-lg ${bgColor} flex items-center justify-center flex-shrink-0`}>
+                                                            <AlertTriangle className={`h-4 w-4 ${iconColor}`}/>
                                                         </div>
                                                         <div className="flex-1 min-w-0">
                                                             <div className="text-sm text-white truncate">
-                                                                {packageName && <span className="font-medium">{packageName}: </span>}
+                                                                {packageName && <span
+                                                                    className="font-medium">{packageName}: </span>}
                                                                 {alertType === 'vulnerability' ? 'Vulnerability' : alertType === 'anomaly' ? 'Anomaly' : alertType === 'health' ? 'Health Change' : 'License Issue'}
                                                             </div>
-                                                            <div className="text-xs text-gray-400 truncate">{message || 'View details'}</div>
+                                                            <div
+                                                                className="text-xs text-gray-400 truncate">{message || 'View details'}</div>
                                                         </div>
                                                     </div>
                                                 )
@@ -3242,14 +3179,8 @@
                                                         </div>
                                                     </div>
                                                     {jiraConnected ? (
-<<<<<<< HEAD
-                                                        <Badge variant="outline"
-                                                               className="border-green-500/50 text-green-400 bg-green-500/10">
-                                                            Connected
-                                                        </Badge>
-=======
-                                                        <Button 
-                                                            variant="outline" 
+                                                        <Button
+                                                            variant="outline"
                                                             size="sm"
                                                             className="border-green-500/50 text-green-400 bg-green-500/10 hover:bg-green-500/20"
                                                             onClick={() => {
@@ -3258,7 +3189,6 @@
                                                         >
                                                             Reconnect
                                                         </Button>
->>>>>>> 5b108797
                                                     ) : (
                                                         <Button
                                                             variant="outline"
@@ -3295,14 +3225,8 @@
                                                         </div>
                                                     </div>
                                                     {slackConnected ? (
-<<<<<<< HEAD
-                                                        <Badge variant="outline"
-                                                               className="border-green-500/50 text-green-400 bg-green-500/10">
-                                                            Connected
-                                                        </Badge>
-=======
-                                                        <Button 
-                                                            variant="outline" 
+                                                        <Button
+                                                            variant="outline"
                                                             size="sm"
                                                             className="border-green-500/50 text-green-400 bg-green-500/10 hover:bg-green-500/20"
                                                             onClick={() => {
@@ -3311,7 +3235,6 @@
                                                         >
                                                             Reconnect
                                                         </Button>
->>>>>>> 5b108797
                                                     ) : (
                                                         <Button
                                                             variant="outline"
@@ -4147,7 +4070,8 @@
                                         </svg>
                                         <div className="absolute inset-0 flex items-center justify-center">
                                             <div className="text-center">
-                                                <div className="text-xl font-bold text-white">{selectedDependency.riskScore}</div>
+                                                <div
+                                                    className="text-xl font-bold text-white">{selectedDependency.riskScore}</div>
                                                 <div className="text-[10px] text-gray-500">Score</div>
                                             </div>
                                         </div>
@@ -4156,25 +4080,40 @@
 
                                 {/* Metrics Grid - Compact */}
                                 <div className="flex-1 grid grid-cols-2 gap-2">
-                                    <div className="flex items-center justify-between px-3 py-2 rounded-lg border border-gray-800" style={{backgroundColor: colors.background.card}}>
+                                    <div
+                                        className="flex items-center justify-between px-3 py-2 rounded-lg border border-gray-800"
+                                        style={{backgroundColor: colors.background.card}}>
                                         <span className="text-xs text-gray-400">Activity</span>
-                                        <span className="text-sm font-medium text-white">{selectedDependency.activityScore}</span>
+                                        <span
+                                            className="text-sm font-medium text-white">{selectedDependency.activityScore}</span>
                                     </div>
-                                    <div className="flex items-center justify-between px-3 py-2 rounded-lg border border-gray-800" style={{backgroundColor: colors.background.card}}>
+                                    <div
+                                        className="flex items-center justify-between px-3 py-2 rounded-lg border border-gray-800"
+                                        style={{backgroundColor: colors.background.card}}>
                                         <span className="text-xs text-gray-400">Bus Factor</span>
-                                        <span className="text-sm font-medium text-white">{selectedDependency.busFactor}</span>
+                                        <span
+                                            className="text-sm font-medium text-white">{selectedDependency.busFactor}</span>
                                     </div>
-                                    <div className="flex items-center justify-between px-3 py-2 rounded-lg border border-gray-800" style={{backgroundColor: colors.background.card}}>
+                                    <div
+                                        className="flex items-center justify-between px-3 py-2 rounded-lg border border-gray-800"
+                                        style={{backgroundColor: colors.background.card}}>
                                         <span className="text-xs text-gray-400">Vulnerability</span>
-                                        <span className="text-sm font-medium text-white">{selectedDependency.vulnerabilities}</span>
+                                        <span
+                                            className="text-sm font-medium text-white">{selectedDependency.vulnerabilities}</span>
                                     </div>
-                                    <div className="flex items-center justify-between px-3 py-2 rounded-lg border border-gray-800" style={{backgroundColor: colors.background.card}}>
+                                    <div
+                                        className="flex items-center justify-between px-3 py-2 rounded-lg border border-gray-800"
+                                        style={{backgroundColor: colors.background.card}}>
                                         <span className="text-xs text-gray-400">License</span>
-                                        <span className="text-sm font-medium text-white">{selectedDependency.licenseScore || 'N/A'}</span>
+                                        <span
+                                            className="text-sm font-medium text-white">{selectedDependency.licenseScore || 'N/A'}</span>
                                     </div>
-                                    <div className="col-span-2 flex items-center justify-between px-3 py-2 rounded-lg border border-gray-800" style={{backgroundColor: colors.background.card}}>
+                                    <div
+                                        className="col-span-2 flex items-center justify-between px-3 py-2 rounded-lg border border-gray-800"
+                                        style={{backgroundColor: colors.background.card}}>
                                         <span className="text-xs text-gray-400">Health Score</span>
-                                        <span className="text-sm font-medium text-white">{selectedDependency.healthScore}</span>
+                                        <span
+                                            className="text-sm font-medium text-white">{selectedDependency.healthScore}</span>
                                     </div>
                                 </div>
                             </div>
@@ -4182,7 +4121,8 @@
                             {/* Vulnerabilities & License - Inline Row */}
                             <div className="grid grid-cols-2 gap-4">
                                 {/* Vulnerabilities */}
-                                <div className="p-3 rounded-lg border border-gray-800" style={{backgroundColor: colors.background.card}}>
+                                <div className="p-3 rounded-lg border border-gray-800"
+                                     style={{backgroundColor: colors.background.card}}>
                                     <div className="text-xs font-medium text-gray-400 mb-2">Vulnerabilities</div>
                                     <div className="flex items-center gap-2">
                                         <div className="w-2 h-2 rounded-full bg-green-500"></div>
@@ -4195,21 +4135,24 @@
                                 </div>
 
                                 {/* License */}
-                                <div className="p-3 rounded-lg border border-gray-800" style={{backgroundColor: colors.background.card}}>
+                                <div className="p-3 rounded-lg border border-gray-800"
+                                     style={{backgroundColor: colors.background.card}}>
                                     <div className="text-xs font-medium text-gray-400 mb-2">License Information</div>
                                     <div className="flex items-center justify-between">
                                         <div className="flex items-center gap-2">
-                                            <span className="px-2 py-1 rounded text-xs font-semibold bg-green-500/20 text-green-400">{selectedDependency.license}</span>
-                                            <span className="text-sm text-white">{selectedDependency.license} License</span>
+                                            <span
+                                                className="px-2 py-1 rounded text-xs font-semibold bg-green-500/20 text-green-400">{selectedDependency.license}</span>
+                                            <span
+                                                className="text-sm text-white">{selectedDependency.license} License</span>
                                         </div>
                                         {(() => {
                                             const hasProjectLicense = selectedDependency.projectLicense && selectedDependency.projectLicense !== 'unlicensed' && selectedDependency.projectLicense !== 'none' && selectedDependency.projectLicense !== null && selectedDependency.projectLicense !== undefined
                                             if (!hasProjectLicense) return null
                                             const licenseCompatibility = checkLicenseCompatibility(selectedDependency.projectLicense, selectedDependency.license)
                                             if (licenseCompatibility.isCompatible) {
-                                                return <Shield className="h-4 w-4 text-green-500" />
+                                                return <Shield className="h-4 w-4 text-green-500"/>
                                             } else {
-                                                return <AlertTriangle className="h-4 w-4 text-yellow-500" />
+                                                return <AlertTriangle className="h-4 w-4 text-yellow-500"/>
                                             }
                                         })()}
                                     </div>
@@ -4243,7 +4186,8 @@
                                 {/* Timeline */}
                                 <div className="space-y-3">
                                     <div className="flex items-start gap-2.5">
-                                        <div className="w-6 h-6 rounded-full bg-gray-700 flex items-center justify-center flex-shrink-0 mt-0.5">
+                                        <div
+                                            className="w-6 h-6 rounded-full bg-gray-700 flex items-center justify-center flex-shrink-0 mt-0.5">
                                             <User className="h-3 w-3 text-gray-400"/>
                                         </div>
                                         <div className="flex-1 min-w-0">
@@ -4261,15 +4205,18 @@
                                     {selectedDependency.comments && selectedDependency.comments.length > 0 && (
                                         selectedDependency.comments.map((comment: any, index: number) => (
                                             <div key={index} className="flex items-start gap-2.5">
-                                                <div className="w-6 h-6 rounded-full bg-gray-700 flex items-center justify-center flex-shrink-0 mt-0.5">
+                                                <div
+                                                    className="w-6 h-6 rounded-full bg-gray-700 flex items-center justify-center flex-shrink-0 mt-0.5">
                                                     <MessageSquare className="h-3 w-3 text-gray-400"/>
                                                 </div>
                                                 <div className="flex-1 min-w-0">
                                                     <div className="text-sm">
-                                                        <span className="font-medium text-white">{comment.user?.name || comment.user?.email || comment.user_id}</span>
+                                                        <span
+                                                            className="font-medium text-white">{comment.user?.name || comment.user?.email || comment.user_id}</span>
                                                         <span className="text-gray-400"> commented</span>
                                                     </div>
-                                                    <div className="text-sm text-gray-300 mt-0.5">{comment.comment}</div>
+                                                    <div
+                                                        className="text-sm text-gray-300 mt-0.5">{comment.comment}</div>
                                                     <div className="text-xs text-gray-500">
                                                         {comment.created_at ? formatRelativeDate(comment.created_at) : 'Unknown date'}
                                                     </div>
@@ -4281,12 +4228,14 @@
                                     {/* Approval event */}
                                     {selectedDependency.status === 'approved' && (
                                         <div className="flex items-start gap-2.5">
-                                            <div className="w-6 h-6 rounded-full bg-green-500/20 flex items-center justify-center flex-shrink-0 mt-0.5">
+                                            <div
+                                                className="w-6 h-6 rounded-full bg-green-500/20 flex items-center justify-center flex-shrink-0 mt-0.5">
                                                 <Check className="h-3 w-3 text-green-400"/>
                                             </div>
                                             <div className="flex-1 min-w-0">
                                                 <div className="text-sm">
-                                                    <span className="font-medium text-white">{selectedDependency.approvedBy || 'Someone'}</span>
+                                                    <span
+                                                        className="font-medium text-white">{selectedDependency.approvedBy || 'Someone'}</span>
                                                     <span className="text-gray-400"> approved this dependency</span>
                                                 </div>
                                                 <div className="text-xs text-gray-500">
@@ -4299,12 +4248,14 @@
                                     {/* Rejection event */}
                                     {selectedDependency.status === 'rejected' && (
                                         <div className="flex items-start gap-2.5">
-                                            <div className="w-6 h-6 rounded-full bg-red-500/20 flex items-center justify-center flex-shrink-0 mt-0.5">
+                                            <div
+                                                className="w-6 h-6 rounded-full bg-red-500/20 flex items-center justify-center flex-shrink-0 mt-0.5">
                                                 <Trash2 className="h-3 w-3 text-red-400"/>
                                             </div>
                                             <div className="flex-1 min-w-0">
                                                 <div className="text-sm">
-                                                    <span className="font-medium text-white">{selectedDependency.rejectedBy || 'Someone'}</span>
+                                                    <span
+                                                        className="font-medium text-white">{selectedDependency.rejectedBy || 'Someone'}</span>
                                                     <span className="text-gray-400"> rejected this dependency</span>
                                                 </div>
                                                 <div className="text-xs text-gray-500">
@@ -4357,12 +4308,23 @@
                                                                     console.error('Error refreshing watchlist data:', error)
                                                                 }
                                                                 setShowDependencyReviewDialog(false)
-                                                                toast({ title: "Dependency Approved", description: `${selectedDependency.name} has been approved.` })
+                                                                toast({
+                                                                    title: "Dependency Approved",
+                                                                    description: `${selectedDependency.name} has been approved.`
+                                                                })
                                                             } else {
-                                                                toast({ title: "Error", description: "Failed to approve dependency.", variant: "destructive" })
+                                                                toast({
+                                                                    title: "Error",
+                                                                    description: "Failed to approve dependency.",
+                                                                    variant: "destructive"
+                                                                })
                                                             }
                                                         } catch (error) {
-                                                            toast({ title: "Error", description: "Failed to approve dependency.", variant: "destructive" })
+                                                            toast({
+                                                                title: "Error",
+                                                                description: "Failed to approve dependency.",
+                                                                variant: "destructive"
+                                                            })
                                                         }
                                                     }}
                                                 >
@@ -4400,12 +4362,23 @@
                                                                     console.error('Error refreshing watchlist data:', error)
                                                                 }
                                                                 setShowDependencyReviewDialog(false)
-                                                                toast({ title: "Dependency Rejected", description: `${selectedDependency.name} has been rejected.` })
+                                                                toast({
+                                                                    title: "Dependency Rejected",
+                                                                    description: `${selectedDependency.name} has been rejected.`
+                                                                })
                                                             } else {
-                                                                toast({ title: "Error", description: "Failed to reject dependency.", variant: "destructive" })
+                                                                toast({
+                                                                    title: "Error",
+                                                                    description: "Failed to reject dependency.",
+                                                                    variant: "destructive"
+                                                                })
                                                             }
                                                         } catch (error) {
-                                                            toast({ title: "Error", description: "Failed to reject dependency.", variant: "destructive" })
+                                                            toast({
+                                                                title: "Error",
+                                                                description: "Failed to reject dependency.",
+                                                                variant: "destructive"
+                                                            })
                                                         }
                                                     }}
                                                 >
@@ -4422,7 +4395,11 @@
                                                     const textarea = document.querySelector('textarea[placeholder="Add a comment..."]') as HTMLTextAreaElement
                                                     const comment = textarea?.value?.trim()
                                                     if (!comment) {
-                                                        toast({ title: "Error", description: "Please enter a comment.", variant: "destructive" })
+                                                        toast({
+                                                            title: "Error",
+                                                            description: "Please enter a comment.",
+                                                            variant: "destructive"
+                                                        })
                                                         return
                                                     }
                                                     setIsSubmittingComment(true)
@@ -4430,11 +4407,17 @@
                                                         const response = await fetch(`${apiBase}/projects/watchlist/${selectedDependency.id}/comment`, {
                                                             method: 'POST',
                                                             headers: {'Content-Type': 'application/json'},
-                                                            body: JSON.stringify({ userId: backendUserId, comment: comment })
+                                                            body: JSON.stringify({
+                                                                userId: backendUserId,
+                                                                comment: comment
+                                                            })
                                                         })
                                                         if (response.status >= 200 && response.status < 300) {
                                                             textarea.value = ''
-                                                            toast({ title: "Comment Added", description: "Your comment has been added." })
+                                                            toast({
+                                                                title: "Comment Added",
+                                                                description: "Your comment has been added."
+                                                            })
                                                             const newComment = {
                                                                 user_id: backendUserId,
                                                                 user: {
@@ -4451,22 +4434,33 @@
                                                             setProjectWatchlist((prev: any[]) =>
                                                                 prev.map((item: any) =>
                                                                     item.id === selectedDependency.id
-                                                                        ? { ...item, comments: [...(item.comments || []), newComment] }
+                                                                        ? {
+                                                                            ...item,
+                                                                            comments: [...(item.comments || []), newComment]
+                                                                        }
                                                                         : item
                                                                 )
                                                             )
                                                         } else {
-                                                            toast({ title: "Error", description: `Failed to add comment. Status: ${response.status}`, variant: "destructive" })
+                                                            toast({
+                                                                title: "Error",
+                                                                description: `Failed to add comment. Status: ${response.status}`,
+                                                                variant: "destructive"
+                                                            })
                                                         }
                                                     } catch (error) {
-                                                        toast({ title: "Error", description: "Failed to add comment.", variant: "destructive" })
+                                                        toast({
+                                                            title: "Error",
+                                                            description: "Failed to add comment.",
+                                                            variant: "destructive"
+                                                        })
                                                     } finally {
                                                         setIsSubmittingComment(false)
                                                     }
                                                 }}
                                             >
                                                 {isSubmittingComment ? (
-                                                    <RefreshCw className="h-3 w-3 animate-spin" />
+                                                    <RefreshCw className="h-3 w-3 animate-spin"/>
                                                 ) : (
                                                     'Comment'
                                                 )}
@@ -4545,37 +4539,31 @@
             </Dialog>
 
             <Dialog open={flatteningDialogOpen} onOpenChange={setFlatteningDialogOpen}>
-<<<<<<< HEAD
                 <DialogContent
-                    className="max-w-6xl h-[700px] border border-gray-800 bg-gray-950 text-gray-200 overflow-hidden flex flex-col"
-                    style={{left: 'calc(280px + (100vw - 280px) / 2)', transform: 'translateX(-50%) translateY(-50%)'}}>
-=======
-                <DialogContent className="max-w-6xl h-[700px] border border-gray-800 text-gray-200 overflow-hidden flex flex-col" style={{left: 'calc(280px + (100vw - 280px) / 2)', transform: 'translateX(-50%) translateY(-50%)', backgroundColor: 'rgb(12, 12, 12)'}}>
->>>>>>> 5b108797
+                    className="max-w-6xl h-[700px] border border-gray-800 text-gray-200 overflow-hidden flex flex-col"
+                    style={{
+                        left: 'calc(280px + (100vw - 280px) / 2)',
+                        transform: 'translateX(-50%) translateY(-50%)',
+                        backgroundColor: 'rgb(12, 12, 12)'
+                    }}>
                     <DialogHeader className="flex-shrink-0">
                         <DialogTitle className="text-white">Dependency Flattening Recommendations</DialogTitle>
                         <p className="text-xs text-gray-500">Provides recommendations for resolving dependency version
                             conflicts and consolidating transitive packages.</p>
                     </DialogHeader>
-<<<<<<< HEAD
                     <Tabs value={flatteningDialogTab}
                           onValueChange={(value) => setFlatteningDialogTab(value as 'recommendations' | 'anchors')}
                           className="w-full flex-1 flex flex-col min-h-0 overflow-hidden">
-                        <TabsList className="grid w-full grid-cols-2 bg-gray-900 flex-shrink-0">
+                        <TabsList className="grid w-full grid-cols-2 flex-shrink-0"
+                                  style={{backgroundColor: 'rgb(18, 18, 18)'}}>
                             <TabsTrigger value="recommendations"
-                                         className="data-[state=active]:bg-gray-800 data-[state=active]:text-white">
+                                         className="data-[state=active]:text-white text-gray-400"
+                                         style={{backgroundColor: 'transparent'}}
+                                         data-state-active-style={{backgroundColor: 'rgb(26, 26, 26)'}}>
                                 Recommendations & Duplicates
                             </TabsTrigger>
-                            <TabsTrigger value="anchors"
-                                         className="data-[state=active]:bg-gray-800 data-[state=active]:text-white">
-=======
-                    <Tabs value={flatteningDialogTab} onValueChange={(value) => setFlatteningDialogTab(value as 'recommendations' | 'anchors')} className="w-full flex-1 flex flex-col min-h-0 overflow-hidden">
-                        <TabsList className="grid w-full grid-cols-2 flex-shrink-0" style={{backgroundColor: 'rgb(18, 18, 18)'}}>
-                            <TabsTrigger value="recommendations" className="data-[state=active]:text-white text-gray-400" style={{backgroundColor: 'transparent'}} data-state-active-style={{backgroundColor: 'rgb(26, 26, 26)'}}>
-                                Recommendations & Duplicates
-                            </TabsTrigger>
-                            <TabsTrigger value="anchors" className="data-[state=active]:text-white text-gray-400" style={{backgroundColor: 'transparent'}}>
->>>>>>> 5b108797
+                            <TabsTrigger value="anchors" className="data-[state=active]:text-white text-gray-400"
+                                         style={{backgroundColor: 'transparent'}}>
                                 High-Risk Anchors
                             </TabsTrigger>
                         </TabsList>
