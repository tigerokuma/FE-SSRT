"use client"

import {useState, useEffect, useRef, useMemo} from "react"
import {useParams, useRouter} from "next/navigation"
import {Button} from "@/components/ui/button"
import {Card, CardContent, CardHeader, CardTitle} from "@/components/ui/card"
import {Input} from "@/components/ui/input"
import {Badge} from "@/components/ui/badge"
import {Select, SelectContent, SelectItem, SelectTrigger, SelectValue} from "@/components/ui/select"
import {Switch} from "@/components/ui/switch"
import {
    Calendar,
    ExternalLink,
    Github,
    Search,
    Plus,
    MoreHorizontal,
    User,
    RefreshCw,
    Copy,
    Check,
    Trash2,
    Download,
    ArrowLeft,
    Shield,
    ShieldCheck,
    MessageSquare,
    X,
    AlertTriangle,
    Clock,
    Users,
    FileText,
    ExternalLink as ExternalLinkIcon,
    Bell,
    MessageCircle,
    Activity,
    ChevronDown,
    GitBranch,
    Terminal
} from "lucide-react"
import {Dialog, DialogContent, DialogHeader, DialogTitle, DialogTrigger} from "@/components/ui/dialog"
import {toast} from "@/hooks/use-toast"
import {WatchlistSearchDialog} from "@/components/watchlist/WatchlistSearchDialog"
import {WatchlistPackageCard} from "@/components/watchlist/WatchlistPackageCard"
import {DependencyPackageCard} from "@/components/dependencies/DependencyPackageCard"
import {ProjectTopBar} from "@/components/ProjectTopBar"
import {colors} from "@/lib/design-system"
import {checkLicenseCompatibility} from "@/lib/license-utils"
import {
    calculateComplianceData,
    getLicenseDisplayName as getComplianceLicenseDisplayName,
    getLicenseColor
} from "@/lib/compliance-utils"
// Removed useProjects import - not needed for individual project page
import {useUser} from "@clerk/nextjs";

// deps (shared pipeline)
import {
    filterAndSortDependencies,
    type DependencyControls,
    type FilterDef as DepFilterDef,
} from "@/lib/deps-utils";
import {useDependencyControls} from "@/lib/useDependencyControls";

// watchlist (new pipeline)
import {
    filterAndSortWatchlist,
    type WatchlistControls,
} from "@/lib/watchlist-utils";
import {useWatchlistControls} from "@/lib/useWatchlistControls";

import {AlertsPanel} from "@/components/alerts/AlertsPanel";


// Function to get project language icon based on language
const getProjectLanguageIcon = (language?: string) => {
    const lang = language?.toLowerCase()

    // React/JavaScript projects
    if (lang === 'javascript' || lang === 'typescript' || lang === 'react' || lang === 'nodejs') {
        return <img src="/Node_logo.png" alt="Node.js" className="h-6 w-6 bg-transparent"/>
    }

    // Vue projects
    if (lang === 'vue') {
        return <img src="/Vue_logo.png" alt="Vue" className="h-6 w-6 bg-transparent"/>
    }

    // Python projects
    if (lang === 'python') {
        return <img src="/Python_logo.png" alt="Python" className="h-6 w-6 bg-transparent"/>
    }

    // Go projects
    if (lang === 'go') {
        return <img src="/Go_logo.png" alt="Go" className="h-6 w-6 bg-transparent"/>
    }

    // Java projects
    if (lang === 'java') {
        return <img src="/Java_logo.png" alt="Java" className="h-6 w-6 bg-transparent"/>
    }

    // Rust projects
    if (lang === 'rust') {
        return <img src="/Rust_logo.png" alt="Rust" className="h-6 w-6 bg-transparent"/>
    }

    // Ruby projects
    if (lang === 'ruby') {
        return <img src="/Ruby_logo.png" alt="Ruby" className="h-6 w-6 bg-transparent"/>
    }

    // Default to Deply logo for unknown languages
    return <img src="/Deply_Logo.png" alt="Deply" className="h-6 w-6 bg-transparent"/>
}

// Function to get display name for language
const getLanguageDisplayName = (language: string) => {
    const lang = language.toLowerCase()

    if (lang === 'nodejs') return 'Node.js'
    if (lang === 'javascript') return 'JavaScript'
    if (lang === 'typescript') return 'TypeScript'
    if (lang === 'react') return 'React'
    if (lang === 'vue') return 'Vue.js'
    if (lang === 'python') return 'Python'
    if (lang === 'go') return 'Go'
    if (lang === 'java') return 'Java'
    if (lang === 'rust') return 'Rust'
    if (lang === 'ruby') return 'Ruby'

    // Capitalize first letter for unknown languages
    return language.charAt(0).toUpperCase() + language.slice(1)
}

// Function to get display name for license
const getLicenseDisplayName = (license: string) => {
    const lic = license.toLowerCase()

    if (lic === 'mit') return 'MIT License'
    if (lic === 'apache-2.0') return 'Apache 2.0'
    if (lic === 'gpl-3.0') return 'GPL 3.0'
    if (lic === 'bsd-3-clause') return 'BSD 3-Clause'
    if (lic === 'isc') return 'ISC License'
    if (lic === 'lgpl-3.0') return 'LGPL 3.0'
    if (lic === 'mpl-2.0') return 'Mozilla Public License 2.0'
    if (lic === 'unlicense') return 'The Unlicense'
    if (lic === 'cc0-1.0') return 'CC0 1.0 Universal'

    // Return as-is for unknown licenses
    return license
}

interface Project {
    id: string
    name: string
    description?: string
    repository_url?: string
    language?: string
    license?: string | null
    type?: 'repo' | 'file' | 'cli'
    status?: string
    created_at: string
    updated_at: string
    health_score?: number;
    vulnerability_notifications?: { alerts: boolean; slack: boolean; discord: boolean }
    license_notifications?: { alerts: boolean; slack: boolean; discord: boolean }
    health_notifications?: { alerts: boolean; slack: boolean; discord: boolean }
    monitoredBranch?: {
        id: string
        repository_url: string
        branch_name: string
        is_active: boolean
    }
}

interface ProjectDependency {
    id: string
    name: string
    version: string
    risk: number
    tags: string[]
    updated_at: string
    created_at: string
    package_id?: string
    package?: {
        id: string
        name: string
        license?: string  // Actual license from Packages table
        status: string
        bus_factor_score?: number
        scorecard_score?: number
        total_score?: number
        activity_score?: number
        vulnerability_score?: number
        license_score?: number
        stars?: number
        contributors?: number
        summary?: string
    }
}

interface WatchlistDependency {
    id: string
    name: string
    version: string
    date_added: string
    reason: string
    added_by: string
}

interface ProjectUser {
    id: string
    project_id: string
    user_id: string
    role: string
    joined_at: string
    user: {
        user_id: string
        name: string
        email: string
    }
}

export default function ProjectDetailPage() {
    // always go through our Next.js proxy (adds Clerk JWT)
    const apiBase = "/api/backend";
    const {user, isLoaded} = useUser()
    const backendUserId = (user?.publicMetadata as any)?.backendUserId ?? user?.id ?? null
    const [isUserReady, setIsUserReady] = useState(false)


    const params = useParams()
    const router = useRouter()
    // Removed useProjects - not needed for individual project page
    const [project, setProject] = useState<Project | null>(null)
    const [projectDependencies, setProjectDependencies] = useState<ProjectDependency[]>([])
    const [watchlistDependencies, setWatchlistDependencies] = useState<WatchlistDependency[]>([])
    const [projectUsers, setProjectUsers] = useState<ProjectUser[]>([])
    const [projectWatchlist, setProjectWatchlist] = useState<any[]>([])
    const [loading, setLoading] = useState(true)
    const [refreshing, setRefreshing] = useState(false)
    const [error, setError] = useState<string | null>(null)
    const [currentUserRole, setCurrentUserRole] = useState<string | null>(null)
    const [inviteLink, setInviteLink] = useState<string>('')
    const [showInviteDialog, setShowInviteDialog] = useState(false)
    const [showWatchlistSearchDialog, setShowWatchlistSearchDialog] = useState(false)
    const [saving, setSaving] = useState(false)
    const [showDeleteDialog, setShowDeleteDialog] = useState(false)
    const [deleting, setDeleting] = useState(false)
    const [currentTab, setCurrentTab] = useState("overview")
    const [currentSettingsTab, setCurrentSettingsTab] = useState("general")
    const [searchQuery, setSearchQuery] = useState("")
    const [activeFilters, setActiveFilters] = useState<FilterId[]>([])
    const [showFilterPopup, setShowFilterPopup] = useState(false)
    const [tempSelectedFilters, setTempSelectedFilters] = useState<FilterId[]>([])
    const [showDependencyReviewDialog, setShowDependencyReviewDialog] = useState(false)
    const [selectedDependency, setSelectedDependency] = useState<any>(null)
    const [alertFilter, setAlertFilter] = useState("all")
    const [selectedLicense, setSelectedLicense] = useState<string>("")
    const [isSavingLicense, setIsSavingLicense] = useState(false)
    const [projectName, setProjectName] = useState<string>("")
    const [isSavingName, setIsSavingName] = useState(false)
    const [vulnerabilityNotifications, setVulnerabilityNotifications] = useState<{
        alerts: boolean;
        slack: boolean;
        discord: boolean
    }>({alerts: true, slack: false, discord: false})
    const [licenseNotifications, setLicenseNotifications] = useState<{
        alerts: boolean;
        slack: boolean;
        discord: boolean
    }>({alerts: true, slack: false, discord: false})
    const [healthNotifications, setHealthNotifications] = useState<{
        alerts: boolean;
        slack: boolean;
        discord: boolean
    }>({alerts: true, slack: false, discord: false})
    const [isSavingNotifications, setIsSavingNotifications] = useState(false)
    const [currentUser, setCurrentUser] = useState<any>(null)
    const [packageStatuses, setPackageStatuses] = useState<{
        [key: string]: { status: string, hasScores: boolean }
    }>({})
    const [healthScore, setHealthScore] = useState<any>(0)
    const [showWatchFilterPopup, setShowWatchFilterPopup] = useState(false);

    // --- Dependency list controls (sort via utils) ---
    // AFTER (rename to avoid collisions)
    const {
        sortKey: depSortKey,
        sortDir: depSortDir,
        setSortKey: setDepSortKey,
        setSortDir: setDepSortDir,
    } = useDependencyControls({sortKey: null, sortDir: null});

    const cycleDepSort = (key: 'name' | 'version' | 'contributors' | 'stars' | 'score') => {
        if (depSortKey !== key) {
            // enter the cycle on this column in DESC first
            setDepSortKey(key);
            setDepSortDir('desc');
            return;
        }
        // same column: desc -> asc -> clear
        if (depSortDir === 'desc') {
            setDepSortDir('asc');
        } else if (depSortDir === 'asc') {
            // clear to default (backend order)
            setDepSortKey(null);
            setDepSortDir(null);
        } else {
            // was cleared but clicked same column: go to desc
            setDepSortDir('desc');
        }
    };

    const depArrow = (key: 'name' | 'version' | 'contributors' | 'stars' | 'score') => {
        if (depSortKey !== key || !depSortDir) return '';      // default state → no arrow
        return depSortDir === 'asc' ? '▲' : '▼';
    };

    // Use the exported FilterDef to keep structural typing aligned with deps-utils
    type FilterId =
        | 'high-risk'
        | 'popular'
        | 'few-contributors'
        | 'stale';

    // 2) Local UI filter def with a strong id (FilterId) but util-compatible predicate
    type LocalFilterDef = {
        id: FilterId;
        label: string;
        description: string;
        // use the predicate type from deps-utils so it matches the pipeline
        predicate: import("@/lib/deps-utils").FilterDef["predicate"];
    };

    const daysBetween = (a: string | Date, b: string | Date) =>
        Math.abs((new Date(a).getTime() - new Date(b).getTime()) / (1000 * 60 * 60 * 24))

    // NOTE: these predicates are placeholders you can evolve later.
    // - "outdated": uses tags or a future boolean (dep.package?.is_outdated).
    // - "risky": uses a score threshold; tweak as you like.
    // - "non-compliant": uses your existing checkLicenseCompatibility(project.license, dep.package?.license)
    // 3) your FILTER_DEFS with strong ids
    const FILTER_DEFS: LocalFilterDef[] = [
        {
            id: 'high-risk',
            label: 'High Risk',
            description: 'Total score ≤ 60',
            predicate: (dep, _project) => (dep.package?.total_score ?? dep.risk ?? 100) <= 60,
        },
        {
            id: 'popular',
            label: 'Popular',
            description: 'Stars ≥ 1000',
            predicate: (dep) => (dep.package?.stars ?? 0) >= 1000,
        },
        {
            id: 'few-contributors',
            label: 'Few Contributors',
            description: 'Contributors < 5',
            predicate: (dep) => (dep.package?.contributors ?? 0) < 5,
        },
        {
            id: 'stale',
            label: 'Stale',
            description: 'Updated > 180 days ago',
            predicate: (dep) => {
                const updated = dep.updated_at;
                if (!updated) return false;
                const daysBetween = (a: string | Date, b: string | Date) =>
                    Math.abs((new Date(a).getTime() - new Date(b).getTime()) / (1000 * 60 * 60 * 24));
                return daysBetween(updated, new Date()) > 180;
            },
        },
    ];

    // handy map (unchanged usage)
    const FILTER_BY_ID: Record<FilterId, LocalFilterDef> =
        FILTER_DEFS.reduce((m, f) => (m[f.id] = f, m), {} as any);

    const FILTER_DEFS_FOR_UTIL: DepFilterDef[] = FILTER_DEFS.map(d => ({
        id: d.id,               // your FilterId (string literal) is fine
        predicate: d.predicate, // exact predicate function
    }));

    // WATCHLIST 3-state sort (default -> desc -> asc -> default)
    type WatchlistSortableKey = "name" | "added_at" | "risk" | "vuln" | "score" | "stars" | "contributors" | "status";

    // bring in the hook
    const {
        state: watchState,
        setSearch: setWatchSearch,
        setStatus: setWatchStatus,
        setLicenseFilter: setWatchLicenseFilter,
        setProcessing: setWatchProcessing,
        setRiskMin: setWatchRiskMin,
        setRiskMax: setWatchRiskMax,
        setSortBy: setWatchSortBy,
        setSortDir: setWatchSortDir,
    } = useWatchlistControls();

    const [tmpWatchStatus, setTmpWatchStatus] = useState<("approved" | "pending" | "rejected")[]>([]);
    const [tmpWatchLicenseFilter, setTmpWatchLicenseFilter] = useState<"all" | "compatible" | "incompatible" | "unknown">("all");
    const [tmpWatchProcessing, setTmpWatchProcessing] = useState<"all" | "queued_or_running" | "done">("all");
    const [tmpWatchRiskMin, setTmpWatchRiskMin] = useState<number>(0);
    const [tmpWatchRiskMax, setTmpWatchRiskMax] = useState<number>(100);

    const watchSortKey = watchState.sortBy;
    const watchSortDir = watchState.sortDir;

    const cycleWatchSort = (key: WatchlistSortableKey) => {
        if (watchSortKey !== key) {
            setWatchSortBy(key);
            setWatchSortDir("desc");
            return;
        }
        if (watchSortDir === "desc") {
            setWatchSortDir("asc");
        } else if (watchSortDir === "asc") {
            setWatchSortBy(null);
            setWatchSortDir(null); // back to backend order
        } else {
            setWatchSortDir("desc");
        }
    };

    const watchArrow = (key: WatchlistSortableKey) => {
        if (watchSortKey !== key || !watchSortDir) return "";
        return watchSortDir === "asc" ? "▲" : "▼";
    };

    // Calculate compliance data
    const complianceData = project && projectDependencies.length > 0
        ? calculateComplianceData(project, projectDependencies)
        : {
            overallCompliance: 100,
            licenseConflicts: 0,
            vulnerableDependencies: 0,
            totalDependencies: 0,
            nonCompliantDependencies: [],
            vulnerabilityBreakdown: {critical: 0, high: 0, medium: 0, low: 0}
        }

    // Utility function to format dates as relative time
    const formatRelativeDate = (date: Date | string) => {
        const now = new Date()
        const targetDate = new Date(date)
        const diffInMs = now.getTime() - targetDate.getTime()
        const diffInDays = Math.floor(diffInMs / (1000 * 60 * 60 * 24))

        if (diffInDays === 0) {
            return 'today'
        } else if (diffInDays === 1) {
            return 'yesterday'
        } else if (diffInDays < 7) {
            return `${diffInDays} days ago`
        } else if (diffInDays < 30) {
            const weeks = Math.floor(diffInDays / 7)
            return weeks === 1 ? '1 week ago' : `${weeks} weeks ago`
        } else if (diffInDays < 365) {
            const months = Math.floor(diffInDays / 30)
            return months === 1 ? '1 month ago' : `${months} months ago`
        } else {
            const years = Math.floor(diffInDays / 365)
            return years === 1 ? '1 year ago' : `${years} years ago`
        }
    }

    const projectId = params.id as string

    // Debug logging
    console.log('🔍 Project page - params:', params, 'projectId:', projectId)

    // Function to fetch project data
    const fetchProjectData = async () => {
        if (!backendUserId) return;
        try {
            setLoading(true)

            // Fetch project details
            const projectResponse = await fetch(`${apiBase}/projects/${projectId}`)
            if (!projectResponse.ok) {
                throw new Error('Failed to fetch project')
            }
            const projectData = await projectResponse.json()
            console.log('Project data received:', JSON.stringify(projectData, null, 2))
            setProject(projectData)
            const healthScoreData = Math.max(0, Math.min(100, Math.round(projectData?.health_score ?? 0)));
            setHealthScore(healthScoreData)
            setSelectedLicense(projectData.license || 'none')
            setProjectName(projectData.name || '')
            setVulnerabilityNotifications(projectData.vulnerability_notifications ?? {
                alerts: true,
                slack: false,
                discord: false
            })
            setLicenseNotifications(projectData.license_notifications ?? {alerts: true, slack: false, discord: false})
            setHealthNotifications(projectData.health_notifications ?? {alerts: true, slack: false, discord: false})

            // Fetch team members for this project
            const teamResponse = await fetch(`${apiBase}/projects/${projectId}/users`)
            if (teamResponse.ok) {
                const teamData = await teamResponse.json()
                setProjectUsers(teamData)
            }

            // Fetch current user
            const userResponse = await fetch(`${apiBase}/auth/me`)
            if (userResponse.ok) {
                const userData = await userResponse.json()
                setCurrentUser(userData)
            }

            // Fetch project dependencies
            const dependenciesResponse = await fetch(`${apiBase}/projects/${projectId}/dependencies`)
            if (dependenciesResponse.ok) {
                const dependenciesData = await dependenciesResponse.json()
                setProjectDependencies(dependenciesData)
            }

            // Fetch watchlist dependencies
            const watchlistResponse = await fetch(`${apiBase}/projects/${projectId}/watchlist`)
            if (watchlistResponse.ok) {
                const watchlistData = await watchlistResponse.json()
                setWatchlistDependencies(watchlistData)
            }

            // Check current user's role in the project
            const roleResponse = await fetch(`${apiBase}/projects/${projectId}/user/${backendUserId}/role`)
            if (roleResponse.ok) {
                const roleData = await roleResponse.json()
                setCurrentUserRole(roleData.role)
            }

            // Fetch project watchlist and package statuses
            const [projectWatchlistResponse, packageStatusResponse] = await Promise.all([
                fetch(`${apiBase}/projects/${projectId}/project-watchlist`),
                fetch(`${apiBase}/projects/${projectId}/watchlist/status`)
            ])

            if (projectWatchlistResponse.ok) {
                const projectWatchlistData = await projectWatchlistResponse.json()
                setProjectWatchlist(projectWatchlistData)
            }

            if (packageStatusResponse.ok) {
                const statusData = await packageStatusResponse.json()
                const statusMap: { [key: string]: { status: string, hasScores: boolean } } = {}
                statusData.forEach((pkg: any) => {
                    statusMap[pkg.packageId] = {
                        status: pkg.status,
                        hasScores: pkg.hasScores
                    }
                })
                setPackageStatuses(statusMap)
            }

        } catch (err) {
            console.error('Error fetching project data:', err)
            setError('Failed to load project')
        } finally {
            setLoading(false)
        }
    }


    // Function to save project name change
    const handleProjectNameChange = async (newName: string) => {
        setIsSavingName(true)
        try {
            const response = await fetch(`${apiBase}/projects/${projectId}`, {
                method: 'PUT',
                headers: {
                    'Content-Type': 'application/json',
                },
                body: JSON.stringify({
                    name: newName
                })
            })

            if (response.ok) {
                setProjectName(newName)
                // Update the project state
                setProject(prev => prev ? {...prev, name: newName} : null)
                toast({
                    title: "Project Name Updated",
                    description: "Project name has been updated successfully.",
                })
            } else {
                throw new Error('Failed to update project name')
            }
        } catch (error) {
            console.error('Error updating project name:', error)
            toast({
                title: "Error",
                description: "Failed to update project name. Please try again.",
                variant: "destructive",
            })
        } finally {
            setIsSavingName(false)
        }
    }

    // Function to get display text for dropdown button
    const getNotificationDisplayText = (notificationType: 'vulnerability' | 'license' | 'health') => {
        let notifications: { alerts: boolean; slack: boolean; discord: boolean }

        if (notificationType === 'vulnerability') {
            notifications = vulnerabilityNotifications
        } else if (notificationType === 'license') {
            notifications = licenseNotifications
        } else {
            notifications = healthNotifications
        }

        const channels = []
        if (notifications.alerts) channels.push('Alerts Tab')
        if (notifications.slack) channels.push('Slack')
        if (notifications.discord) channels.push('Discord')

        return channels.length > 0 ? channels.join(', ') : 'None'
    }

    // Function to handle add member button
    const handleAddMember = async () => {
        try {
            const joinLink = `${window.location.origin}/join/${projectId}`
            await navigator.clipboard.writeText(joinLink)

            toast({
                title: "Join Link Copied",
                description: "Project join link has been copied to your clipboard. Share this link with team members to invite them to the project.",
            })
        } catch (error) {
            console.error('Error copying to clipboard:', error)
            toast({
                title: "Error",
                description: "Failed to copy join link. Please try again.",
                variant: "destructive",
            })
        }
    }

    // Function to save notification settings
    const handleNotificationChange = async (notificationType: 'vulnerability' | 'license' | 'health', channel: 'alerts' | 'slack' | 'discord', value: boolean) => {
        setIsSavingNotifications(true)
        try {
            const updateData: any = {}
            let newNotifications: { alerts: boolean; slack: boolean; discord: boolean }

            if (notificationType === 'vulnerability') {
                newNotifications = {...vulnerabilityNotifications, [channel]: value}
                updateData.vulnerability_notifications = newNotifications
                setVulnerabilityNotifications(newNotifications)
            } else if (notificationType === 'license') {
                newNotifications = {...licenseNotifications, [channel]: value}
                updateData.license_notifications = newNotifications
                setLicenseNotifications(newNotifications)
            } else if (notificationType === 'health') {
                newNotifications = {...healthNotifications, [channel]: value}
                updateData.health_notifications = newNotifications
                setHealthNotifications(newNotifications)
            }

            const response = await fetch(`${apiBase}/projects/${projectId}`, {
                method: 'PUT',
                headers: {
                    'Content-Type': 'application/json',
                },
                body: JSON.stringify(updateData)
            })

            if (response.ok) {
                // Update the project state
                setProject(prev => prev ? {
                    ...prev,
                    vulnerability_notifications: notificationType === 'vulnerability' ? newNotifications : prev.vulnerability_notifications,
                    license_notifications: notificationType === 'license' ? newNotifications : prev.license_notifications,
                    health_notifications: notificationType === 'health' ? newNotifications : prev.health_notifications
                } : null)

                toast({
                    title: "Notification Settings Updated",
                    description: `${notificationType.charAt(0).toUpperCase() + notificationType.slice(1)} ${channel} notifications ${value ? 'enabled' : 'disabled'}.`,
                })
            } else {
                throw new Error('Failed to update notification settings')
            }
        } catch (error) {
            console.error('Error updating notification settings:', error)
            toast({
                title: "Error",
                description: "Failed to update notification settings. Please try again.",
                variant: "destructive",
            })
            // Revert the state on error
            if (notificationType === 'vulnerability') {
                setVulnerabilityNotifications(prev => ({...prev, [channel]: !value}))
            } else if (notificationType === 'license') {
                setLicenseNotifications(prev => ({...prev, [channel]: !value}))
            } else if (notificationType === 'health') {
                setHealthNotifications(prev => ({...prev, [channel]: !value}))
            }
        } finally {
            setIsSavingNotifications(false)
        }
    }

    // Function to save license change
    const handleLicenseChange = async (newLicense: string) => {
        setIsSavingLicense(true)
        try {
            const response = await fetch(`${apiBase}/projects/${projectId}`, {
                method: 'PUT',
                headers: {
                    'Content-Type': 'application/json',
                },
                body: JSON.stringify({
                    license: newLicense === 'none' ? null : newLicense
                })
            })

            if (response.ok) {
                setSelectedLicense(newLicense)
                // Update the project state
                setProject(prev => prev ? {...prev, license: newLicense === 'none' ? null : newLicense} : null)
                toast({
                    title: "License Updated",
                    description: newLicense === 'none' ? "License removed successfully." : "Project license has been updated successfully.",
                })
            } else {
                throw new Error('Failed to update license')
            }
        } catch (error) {
            console.error('Error updating license:', error)
            toast({
                title: "Error",
                description: "Failed to update license. Please try again.",
                variant: "destructive",
            })
        } finally {
            setIsSavingLicense(false)
        }
    }

    // License options
    const licenses = [
        {value: 'none', label: 'No License'},
        {value: 'MIT', label: 'MIT License'},
        {value: 'Apache-2.0', label: 'Apache 2.0'},
        {value: 'GPL-3.0', label: 'GPL 3.0'},
        {value: 'BSD-3-Clause', label: 'BSD 3-Clause'},
        {value: 'ISC', label: 'ISC License'},
        {value: 'LGPL-3.0', label: 'LGPL 3.0'},
        {value: 'MPL-2.0', label: 'Mozilla Public License 2.0'},
        {value: 'Unlicense', label: 'The Unlicense'},
        {value: 'CC0-1.0', label: 'CC0 1.0 Universal'}
    ]
    useEffect(() => {
        setIsUserReady(isLoaded && !!backendUserId)
    }, [isLoaded, backendUserId])

    useEffect(() => {
        if (projectId && isUserReady) {
            fetchProjectData()
        }
    }, [projectId, isUserReady])

    // Clean package status checking - check individual packages and get data when ready
    useEffect(() => {
        const checkPackageStatuses = async () => {
            const processingPackages = Object.entries(packageStatuses).filter(
                ([_, status]) => status.status === 'queued' || status.status === 'fast'
            )

            if (processingPackages.length === 0) return

            try {
                const response = await fetch(`${apiBase}/projects/${projectId}/watchlist/status`)
                if (!response.ok) return

                const statusData = await response.json()
                const updatedStatuses = {...packageStatuses}
                let hasUpdates = false

                // Check each processing package individually
                for (const [packageId, currentStatus] of processingPackages) {
                    const packageStatus = statusData.find((pkg: any) => pkg.packageId === packageId)
                    if (!packageStatus) continue

                    // If package is done, get the data and stop checking
                    if (packageStatus.status === 'done') {
                        updatedStatuses[packageId] = {
                            status: 'done',
                            hasScores: true
                        }
                        hasUpdates = true

                        // Get the updated package data
                        try {
                            const dataResponse = await fetch(`${apiBase}/projects/${projectId}/project-watchlist`)
                            if (dataResponse.ok) {
                                const watchlistData = await dataResponse.json()
                                setProjectWatchlist(watchlistData)
                            }
                        } catch (error) {
                            console.error('Error fetching updated package data:', error)
                        }
                    }
                }

                if (hasUpdates) {
                    setPackageStatuses(updatedStatuses)
                }
            } catch (error) {
                console.error('Error checking package statuses:', error)
            }
        }

        // Check every 2 seconds for processing packages
        const interval = setInterval(checkPackageStatuses, 2000)

        return () => clearInterval(interval)
    }, [packageStatuses, projectId])

    const handleRefreshDependencies = async () => {
        if (!projectId) return

        try {
            setRefreshing(true)
            const response = await fetch(`${apiBase}/projects/${projectId}/refresh-dependencies`, {
                method: 'POST',
                headers: {
                    'Content-Type': 'application/json',
                },
            })

            if (!response.ok) {
                throw new Error('Failed to refresh dependencies')
            }

            // Refresh the dependencies list
            const dependenciesResponse = await fetch(`${apiBase}/projects/${projectId}/dependencies`)
            if (dependenciesResponse.ok) {
                const dependenciesData = await dependenciesResponse.json()
                setProjectDependencies(dependenciesData)
            }

        } catch (err) {
            console.error('Error refreshing dependencies:', err)
            alert('Failed to refresh dependencies. Please try again.')
        } finally {
            setRefreshing(false)
        }
    }

    const handleInviteMember = () => {
        const baseUrl = window.location.origin
        const inviteUrl = `${baseUrl}/join/${projectId}`
        setInviteLink(inviteUrl)
        setShowInviteDialog(true)
    }

    const handleCopyInviteLink = async () => {
        try {
            await navigator.clipboard.writeText(inviteLink)
            toast({
                title: "Invite link copied!",
                description: "Share this link with team members to invite them to the project.",
            })
        } catch (err) {
            console.error('Failed to copy invite link:', err)
            toast({
                title: "Failed to copy link",
                description: "Please try copying the link manually.",
                variant: "destructive",
            })
        }
    }

    const handleWatchlistDependencyAdded = async () => {
        // Refresh project watchlist
        try {
            const projectWatchlistResponse = await fetch(`${apiBase}/projects/${projectId}/project-watchlist`)
            if (projectWatchlistResponse.ok) {
                const projectWatchlistData = await projectWatchlistResponse.json()
                setProjectWatchlist(projectWatchlistData)
            }
        } catch (err) {
            console.error('Error refreshing project watchlist:', err)
        }
    }

    const handleSaveProject = async () => {
        if (!project) return

        try {
            setSaving(true)
            const response = await fetch(`${apiBase}/projects/${projectId}`, {
                method: 'PUT',
                headers: {
                    'Content-Type': 'application/json',
                },
                body: JSON.stringify({
                    name: project.name,
                    description: project.description,
                }),
            })

            if (!response.ok) {
                throw new Error('Failed to update project')
            }

            toast({
                title: "Project updated!",
                description: "Your project settings have been saved successfully.",
            })

        } catch (err) {
            console.error('Error updating project:', err)
            toast({
                title: "Failed to save",
                description: "Please try again later.",
                variant: "destructive",
            })
        } finally {
            setSaving(false)
        }
    }

    const handleDeleteProject = async () => {
        if (!projectId) return

        try {
            setDeleting(true)
            const response = await fetch(`${apiBase}/projects/${projectId}`, {
                method: 'DELETE',
                headers: {
                    'Content-Type': 'application/json',
                },
            })

            if (!response.ok) {
                throw new Error('Failed to delete project')
            }

            toast({
                title: "Project deleted!",
                description: "The project has been permanently deleted.",
            })

            // Redirect to home page
            router.push('/project')

        } catch (err) {
            console.error('Error deleting project:', err)
            toast({
                title: "Failed to delete project",
                description: "Please try again later.",
                variant: "destructive",
            })
        } finally {
            setDeleting(false)
            setShowDeleteDialog(false)
        }
    }

    // --- Build the filter/sort controls object for deps ---
    // Keep this minimal; do NOT set defaults here.
    const depControlsPacked: DependencyControls = {
        search: searchQuery,
        activeFilters,
        sortKey: depSortKey,   // no ?? "score"
        sortDir: depSortDir,   // no ?? "desc"
    };

    // Optional: memoize the derived list
    const dependencyItems = useMemo(
        () => filterAndSortDependencies(
            projectDependencies ?? [],
            depControlsPacked,
            project ?? null,
            FILTER_DEFS_FOR_UTIL
        ),
        [projectDependencies, depControlsPacked, project, FILTER_DEFS_FOR_UTIL]
    );

    // If you want watchlist to use its own search text, use watchState.search instead of searchQuery:
    const watchControlsPacked: WatchlistControls = {
        search: watchState.search,              // or searchQuery if you want shared search box
        status: watchState.status,
        licenseFilter: watchState.licenseFilter,
        processing: watchState.processing,
        riskMin: watchState.riskMin,
        riskMax: watchState.riskMax,
        sortBy: watchState.sortBy,              // nullable
        sortDir: watchState.sortDir,            // nullable
    };

    const watchlistItems = useMemo(
        () => filterAndSortWatchlist(
            projectWatchlist ?? [],
            watchControlsPacked,
            project?.license ?? null
        ),
        [projectWatchlist, watchControlsPacked, project?.license]
    );

    // 1) put this near other helpers in page.tsx
    const gotoDependency = (pkgId: string, version?: string) => {
        let v = version;
        if (!v) {
            const found = projectDependencies.find(
                d => d.package_id === pkgId || d.package?.id === pkgId
            );
            v = found?.version;
        }
        // optional: last chance from branch deps if you keep them in state

        if (v) {
            router.push(`/dependency/${pkgId}/${encodeURIComponent(v)}`);
        } else {
            // fall back to the versionless details page
            router.push(`/dependency/${pkgId}`);
        }
    };


    // 2) replace your handleAlertNavigate in page.tsx
    const handleAlertNavigate = ({
                                     source,
                                     packageId,
                                     packageName,
                                     kind,
                                     version,       // <- allow version to be passed if the alert has it
                                 }: {
        source: "dependency" | "watchlist";
        packageId?: string;
        packageName: string;
        kind: "vulnerability" | "license" | "health";
        version?: string;
    }) => {
        if (!packageId) return;

        // If you still want to switch tabs before navigation, keep these two lines:
        if (source === "dependency") setCurrentTab("dependencies");
        else setCurrentTab("watchlist");

        gotoDependency(packageId, version);
    };


    if (loading) {
        return (
            <div className="min-h-screen">
                {/* Project Top Bar */}
                <ProjectTopBar
                    projectName=""
                    projectLanguage=""
                    currentTab="overview"
                    onTabChange={() => {
                    }}
                />

                <div className="container mx-auto px-4 py-8 max-w-7xl">
                    {/* Tab Content - Overview skeleton */}
                    <div className="space-y-6">
                        {/* Project Health Overview */}
                        <Card style={{backgroundColor: colors.background.card}}>
                            <CardHeader>
                                <CardTitle className="text-white">Project Health</CardTitle>
                                <p className="text-gray-400 text-sm">Average dependency risk</p>
                            </CardHeader>
                            <CardContent>
                                <div className="grid grid-cols-1 lg:grid-cols-12 gap-8">
                                    {/* Left: Security Score Skeleton */}
                                    <div className="flex flex-col justify-center items-center lg:col-span-3"
                                         style={{marginLeft: 'auto'}}>
                                        <div className="relative w-48 h-48">
                                            <div className="w-48 h-48 bg-gray-600 rounded-full animate-pulse"></div>
                                            <div className="absolute inset-0 flex items-center justify-center">
                                                <div className="h-16 bg-gray-600 rounded w-16 animate-pulse"></div>
                                            </div>
                                        </div>
                                    </div>

                                    {/* Right: Security Score Graph Skeleton */}
                                    <div className="lg:col-span-9">
                                        <div className="h-64 w-full bg-gray-600 rounded animate-pulse"></div>
                                    </div>
                                </div>
                            </CardContent>
                        </Card>

                        {/* Vulnerabilities and License Compliance Row */}
                        <div className="grid grid-cols-1 lg:grid-cols-2 gap-6">
                            {/* Vulnerabilities */}
                            <Card style={{backgroundColor: colors.background.card}}>
                                <CardHeader>
                                    <CardTitle className="text-white">Vulnerabilities</CardTitle>
                                </CardHeader>
                                <CardContent>
                                    <div className="space-y-4">
                                        {/* Total Vulnerabilities Skeleton */}
                                        <div className="text-center">
                                            <div
                                                className="h-8 bg-gray-600 rounded w-16 mx-auto mb-2 animate-pulse"></div>
                                            <div className="h-4 bg-gray-600 rounded w-40 mx-auto animate-pulse"></div>
                                        </div>

                                        {/* Severity Breakdown Skeleton */}
                                        <div className="space-y-3">
                                            <div className="flex items-center justify-between">
                                                <div className="flex items-center gap-2">
                                                    <div
                                                        className="w-3 h-3 bg-gray-600 rounded-full animate-pulse"></div>
                                                    <span className="text-sm text-gray-300">Critical</span>
                                                </div>
                                                <div className="h-4 bg-gray-600 rounded w-4 animate-pulse"></div>
                                            </div>
                                            <div className="flex items-center justify-between">
                                                <div className="flex items-center gap-2">
                                                    <div
                                                        className="w-3 h-3 bg-gray-600 rounded-full animate-pulse"></div>
                                                    <span className="text-sm text-gray-300">High</span>
                                                </div>
                                                <div className="h-4 bg-gray-600 rounded w-4 animate-pulse"></div>
                                            </div>
                                            <div className="flex items-center justify-between">
                                                <div className="flex items-center gap-2">
                                                    <div
                                                        className="w-3 h-3 bg-gray-600 rounded-full animate-pulse"></div>
                                                    <span className="text-sm text-gray-300">Medium</span>
                                                </div>
                                                <div className="h-4 bg-gray-600 rounded w-4 animate-pulse"></div>
                                            </div>
                                            <div className="flex items-center justify-between">
                                                <div className="flex items-center gap-2">
                                                    <div
                                                        className="w-3 h-3 bg-gray-600 rounded-full animate-pulse"></div>
                                                    <span className="text-sm text-gray-300">Low</span>
                                                </div>
                                                <div className="h-4 bg-gray-600 rounded w-4 animate-pulse"></div>
                                            </div>
                                        </div>
                                    </div>
                                </CardContent>
                            </Card>

                            {/* License Compliance */}
                            <Card style={{backgroundColor: colors.background.card}}>
                                <CardHeader>
                                    <CardTitle className="text-white">License Compliance</CardTitle>
                                </CardHeader>
                                <CardContent>
                                    <div className="space-y-4">
                                        {/* Project License Skeleton */}
                                        <div className="flex items-center gap-3">
                                            <div className="w-10 h-10 bg-gray-600 rounded-lg animate-pulse"></div>
                                            <div className="h-5 bg-gray-600 rounded w-24 animate-pulse"></div>
                                        </div>

                                        {/* Compliance Status Skeleton */}
                                        <div className="space-y-3">
                                            <div className="flex items-center justify-between">
                                                <span className="text-gray-400">Overall Compliance</span>
                                                <div className="h-4 bg-gray-600 rounded w-12 animate-pulse"></div>
                                            </div>
                                            <div className="flex items-center justify-between">
                                                <span className="text-gray-400">License Conflicts</span>
                                                <div className="h-4 bg-gray-600 rounded w-8 animate-pulse"></div>
                                            </div>
                                        </div>
                                    </div>
                                </CardContent>
                            </Card>
                        </div>
                    </div>
                </div>
            </div>
        )
    }

    if (error || !project) {
        return (
            <div className="min-h-screen">
                <div className="container mx-auto px-4 py-8">
                    <div className="text-center py-8">
                        <div className="text-red-400 mb-4">{error || 'Project not found'}</div>
                        <Button
                            onClick={() => router.push('/project')}
                            className="bg-blue-600 hover:bg-blue-700 text-white"
                        >
                            <ArrowLeft className="mr-2 h-4 w-4"/>
                            Back to Projects
                        </Button>
                    </div>
                </div>
            </div>
        )
    }

    return (
        <div className="min-h-screen">
            {/* Project Top Bar */}
            <ProjectTopBar
                projectName={project?.name || ''}
                projectLanguage={project?.language || ''}
                currentTab={currentTab}
                onTabChange={setCurrentTab}
            />

            <div className="container mx-auto px-4 py-8 max-w-7xl">
                {/* Tab Content */}
                {currentTab === "overview" && (
                    <div className="space-y-6">
                        {/* Project Health Overview */}
                        <Card style={{backgroundColor: colors.background.card}}>
                            <CardHeader>
                                <CardTitle className="text-white">Project Health</CardTitle>
                                <p className="text-gray-400 text-sm">Average dependency risk</p>
                            </CardHeader>
                            <CardContent>
                                {/* MODIFIED: Changed to a 12-column grid to allow for a wider graph (3/9 split) */}
                                <div className="grid grid-cols-1 lg:grid-cols-12 gap-8">

                                    {/* Left: Security Score (3/12 columns on large screens) */}
                                    <div className="flex flex-col justify-center items-center lg:col-span-3"
                                         style={{marginLeft: 'auto'}}>
                                        {/* Security Score with Progress Circle */}
                                        <div className="relative">
                                            <div className="relative w-48 h-48">
                                                <svg className="w-48 h-48 transform -rotate-90" viewBox="0 0 100 100">
                                                    <circle cx="50" cy="50" r="40" stroke="currentColor" strokeWidth="8"
                                                            fill="none" className="text-gray-700"/>
                                                    <circle
                                                        cx="50"
                                                        cy="50"
                                                        r="40"
                                                        stroke="currentColor"
                                                        strokeWidth="8"
                                                        fill="none"
                                                        strokeDasharray={`${2 * Math.PI * 40}`}
                                                        strokeDashoffset={`${2 * Math.PI * 40 * (1 - healthScore / 100)}`}
                                                        style={{stroke: 'rgb(84, 0, 250)'}}
                                                        strokeLinecap="round"
                                                    />
                                                </svg>
                                                <div className="absolute inset-0 flex items-center justify-center">
                                                    <div className="text-center">
                                                        <div
                                                            className="text-6xl font-bold text-white">{healthScore}</div>
                                                    </div>
                                                </div>
                                            </div>
                                        </div>
                                    </div>

                                    {/* Right: Security Score Graph (9/12 columns on large screens) */}
                                    <div className="lg:col-span-9">
                                        <div className="h-64 w-full">
                                            {/* MODIFIED: Increased viewBox width from 400 to 600 and adjusted points/text positions */}
                                            <svg className="w-full h-full" viewBox="0 0 600 200">
                                                {/* Grid lines */}
                                                <defs>
                                                    <pattern id="grid" width="20" height="20"
                                                             patternUnits="userSpaceOnUse">
                                                        <path d="M 20 0 L 0 0 0 20" fill="none" stroke="#374151"
                                                              strokeWidth="0.5" opacity="0.3"/>
                                                    </pattern>
                                                </defs>
                                                <rect width="100%" height="100%" fill="url(#grid)"/>

                                                {/* Y-axis scale numbers (no change) */}
                                                <text x="15" y="25" fill="#9CA3AF" fontSize="12"
                                                      textAnchor="middle">100
                                                </text>
                                                <text x="15" y="60" fill="#9CA3AF" fontSize="12"
                                                      textAnchor="middle">80
                                                </text>
                                                <text x="15" y="95" fill="#9CA3AF" fontSize="12"
                                                      textAnchor="middle">60
                                                </text>
                                                <text x="15" y="130" fill="#9CA3AF" fontSize="12"
                                                      textAnchor="middle">40
                                                </text>
                                                <text x="15" y="165" fill="#9CA3AF" fontSize="12"
                                                      textAnchor="middle">20
                                                </text>
                                                <text x="15" y="195" fill="#9CA3AF" fontSize="12"
                                                      textAnchor="middle">0
                                                </text>

                                                {/* X-axis dates (Adjusted positions for wider graph: 50, 217, 384, 550) */}
                                                <text x="50" y="195" fill="#9CA3AF" fontSize="10"
                                                      textAnchor="middle">30d ago
                                                </text>
                                                <text x="217" y="195" fill="#9CA3AF" fontSize="10"
                                                      textAnchor="middle">20d ago
                                                </text>
                                                <text x="384" y="195" fill="#9CA3AF" fontSize="10"
                                                      textAnchor="middle">10d ago
                                                </text>
                                                <text x="550" y="195" fill="#9CA3AF" fontSize="10"
                                                      textAnchor="middle">Today
                                                </text>

                                                {/* Line chart (Adjusted points for wider graph: 50, 150, 250, 350, 450, 550) */}
                                                <polyline
                                                    fill="none"
                                                    stroke="rgb(84, 0, 250)"
                                                    strokeWidth="3"
                                                    points="50,180 150,160 250,140 350,120 450,100 550,60"
                                                />

                                                {/* Area fill (Adjusted points for wider graph) */}
                                                <polygon
                                                    fill="url(#securityGradient)"
                                                    points="50,180 150,160 250,140 350,120 450,100 550,60 550,180 50,180"
                                                />

                                                {/* Gradient definition (no change) */}
                                                <defs>
                                                    <linearGradient id="securityGradient" x1="0%" y1="0%" x2="0%"
                                                                    y2="100%">
                                                        <stop offset="0%" stopColor="rgb(84, 0, 250)"
                                                              stopOpacity="0.3"/>
                                                        <stop offset="100%" stopColor="rgb(84, 0, 250)"
                                                              stopOpacity="0.05"/>
                                                    </linearGradient>
                                                </defs>

                                                {/* Data points (Adjusted positions for wider graph) */}
                                                <circle cx="50" cy="180" r="3" fill="rgb(84, 0, 250)"/>
                                                <circle cx="250" cy="140" r="3" fill="rgb(84, 0, 250)"/>
                                                <circle cx="450" cy="100" r="3" fill="rgb(84, 0, 250)"/>
                                                <circle cx="550" cy="60" r="3" fill="rgb(84, 0, 250)"/>
                                            </svg>
                                        </div>
                                    </div>
                                </div>
                            </CardContent>
                        </Card>

                        {/* Vulnerabilities and License Compliance Row */}
                        <div className="grid grid-cols-1 lg:grid-cols-2 gap-6">
                            {/* Vulnerabilities */}
                            <Card style={{backgroundColor: colors.background.card}}>
                                <CardHeader>
                                    <CardTitle className="text-white">Vulnerabilities</CardTitle>
                                </CardHeader>
                                <CardContent>
                                    <div className="space-y-4">
                                        {/* Total Vulnerabilities */}
                                        <div className="text-center">
                                            <div
                                                className="text-3xl font-bold text-white">{complianceData.vulnerableDependencies}</div>
                                            <div className="text-sm text-gray-400">Total active vulnerabilities</div>
                                        </div>

                                        {/* Severity Breakdown */}
                                        <div className="space-y-3">
                                            <div className="flex items-center justify-between">
                                                <div className="flex items-center gap-2">
                                                    <div className="w-3 h-3 rounded-full bg-red-500"></div>
                                                    <span className="text-sm text-gray-300">Critical</span>
                                                </div>
                                                <span
                                                    className="text-white font-semibold">{complianceData.vulnerabilityBreakdown.critical}</span>
                                            </div>
                                            <div className="flex items-center justify-between">
                                                <div className="flex items-center gap-2">
                                                    <div className="w-3 h-3 rounded-full bg-orange-500"></div>
                                                    <span className="text-sm text-gray-300">High</span>
                                                </div>
                                                <span
                                                    className="text-white font-semibold">{complianceData.vulnerabilityBreakdown.high}</span>
                                            </div>
                                            <div className="flex items-center justify-between">
                                                <div className="flex items-center gap-2">
                                                    <div className="w-3 h-3 rounded-full bg-yellow-500"></div>
                                                    <span className="text-sm text-gray-300">Medium</span>
                                                </div>
                                                <span
                                                    className="text-white font-semibold">{complianceData.vulnerabilityBreakdown.medium}</span>
                                            </div>
                                            <div className="flex items-center justify-between">
                                                <div className="flex items-center gap-2">
                                                    <div className="w-3 h-3 rounded-full bg-blue-500"></div>
                                                    <span className="text-sm text-gray-300">Low</span>
                                                </div>
                                                <span
                                                    className="text-white font-semibold">{complianceData.vulnerabilityBreakdown.low}</span>
                                            </div>
                                        </div>

                                    </div>
                                </CardContent>
                            </Card>

                            {/* License Compliance */}
                            <Card style={{backgroundColor: colors.background.card}}>
                                <CardHeader>
                                    <CardTitle className="text-white">License Compliance</CardTitle>
                                </CardHeader>
                                <CardContent>
                                    <div className="space-y-4">
                                        {/* Project License */}
                                        <div className="flex items-center gap-3">
                                            <div className={`w-10 h-10 rounded-lg flex items-center justify-center ${
                                                project?.license === 'MIT' ? 'bg-green-500/20' :
                                                    project?.license === 'Apache-2.0' ? 'bg-blue-500/20' :
                                                        project?.license === 'GPL-2.0' || project?.license === 'GPL-3.0' ? 'bg-red-500/20' :
                                                            'bg-gray-500/20'
                                            }`}>
                        <span className={`font-bold text-sm ${
                            project?.license === 'MIT' ? 'text-green-400' :
                                project?.license === 'Apache-2.0' ? 'text-blue-400' :
                                    project?.license === 'GPL-2.0' || project?.license === 'GPL-3.0' ? 'text-red-400' :
                                        'text-gray-400'
                        }`}>
                          {project?.license ? project.license.substring(0, 3).toUpperCase() : 'N/A'}
                        </span>
                                            </div>
                                            <div>
                                                <div className="text-white font-medium">
                                                    {project?.license ? getComplianceLicenseDisplayName(project.license) : 'No License Detected'}
                                                </div>
                                            </div>
                                        </div>

                                        {/* Compliance Status */}
                                        <div className="space-y-3">
                                            <div className="flex items-center justify-between">
                                                <span className="text-gray-400">Overall Compliance</span>
                                                <span className={`font-semibold ${
                                                    complianceData.overallCompliance >= 90 ? 'text-green-400' :
                                                        complianceData.overallCompliance >= 70 ? 'text-yellow-400' :
                                                            'text-red-400'
                                                }`}>
                          {complianceData.overallCompliance}%
                        </span>
                                            </div>
                                            <div className="flex items-center justify-between">
                                                <span className="text-gray-400">License Conflicts</span>
                                                <span className={`font-semibold ${
                                                    complianceData.licenseConflicts === 0 ? 'text-green-400' : 'text-yellow-400'
                                                }`}>
                          {complianceData.licenseConflicts}
                        </span>
                                            </div>
                                        </div>
                                    </div>
                                </CardContent>
                            </Card>
                        </div>
                    </div>
                )}

                {currentTab === "dependencies" && (
                    <div className="space-y-6">
                        {/* Dependencies Header */}
                        <div className="space-y-4">

                            {/* Search and Filters */}
                            <div className="space-y-4">
                                <div className="relative">
                                    <input
                                        type="text"
                                        placeholder="Search dependencies..."
                                        value={searchQuery}
                                        onChange={(e) => setSearchQuery(e.target.value)}
                                        className="w-full px-4 py-2 rounded-lg text-white placeholder-gray-400 focus:outline-none focus:ring-2 focus:ring-blue-500 focus:border-transparent"
                                        style={{
                                            backgroundColor: colors.background.card,
                                            borderColor: 'hsl(var(--border))',
                                            borderWidth: '1px'
                                        }}
                                    />
                                    <Search className="absolute right-3 top-2.5 h-4 w-4 text-gray-400"/>
                                </div>

                                {/* Filter Options */}
                                <div className="flex items-center gap-4">
                                    <Button
                                        variant="outline"
                                        className="border-gray-600 text-gray-300 hover:bg-gray-700"
                                        onClick={() => {
                                            setShowFilterPopup(true)
                                            setTempSelectedFilters(activeFilters)
                                            setShowFilterPopup(true)
                                        }}
                                    >
                                        <Search className="h-4 w-4 mr-2"/>
                                        Add Filters
                                    </Button>

                                    {/* Show filter chips or status text */}
                                    {activeFilters.length > 0 ? (
                                        <div className="flex flex-wrap gap-2">
                                            {activeFilters.map((fid) => (
                                                <div
                                                    key={fid}
                                                    className="flex items-center gap-2 px-3 py-1 text-gray-300 text-sm rounded-full"
                                                    style={{
                                                        backgroundColor: colors.background.card,
                                                        borderColor: 'hsl(var(--border))',
                                                        borderWidth: '1px'
                                                    }}
                                                >
                                                    <span>{FILTER_BY_ID[fid].label}</span>
                                                    <button
                                                        onClick={() => setActiveFilters(activeFilters.filter((f) => f !== fid))}
                                                        className="text-gray-400 hover:text-gray-300"
                                                    >
                                                        ×
                                                    </button>
                                                </div>
                                            ))}
                                        </div>
                                    ) : (
                                        <div className="text-sm text-gray-400">
                                            Showing {searchQuery ? 'filtered' : 'all'} dependencies
                                        </div>
                                    )}
                                </div>
                            </div>
                        </div>

                        <div
                            className="hidden md:grid grid-cols-12 items-center px-3 py-2 rounded-lg mb-2"
                            style={{backgroundColor: colors.background.card, border: '1px solid hsl(var(--border))'}}
                        >
                            <button
                                type="button"
                                className="col-span-5 text-left text-sm text-gray-300 hover:text-white"
                                onClick={() => cycleDepSort('name')}
                            >
                                Name {depArrow('name')}
                            </button>

                            <button
                                type="button"
                                className="col-span-2 text-left text-sm text-gray-300 hover:text-white"
                                onClick={() => cycleDepSort('version')}
                            >
                                Version {depArrow('version')}
                            </button>

                            <button
                                type="button"
                                className="col-span-2 text-left text-sm text-gray-300 hover:text-white"
                                onClick={() => cycleDepSort('contributors')}
                            >
                                Contributors {depArrow('contributors')}
                            </button>

                            <button
                                type="button"
                                className="col-span-2 text-left text-sm text-gray-300 hover:text-white"
                                onClick={() => cycleDepSort('stars')}
                            >
                                Stars {depArrow('stars')}
                            </button>

                            <button
                                type="button"
                                className="col-span-1 text-left text-sm text-gray-300 hover:text-white hidden lg:block"
                                onClick={() => cycleDepSort('score')}
                            >
                                Score {depArrow('score')}
                            </button>
                        </div>

                        {/* Dependencies List */}
                        <div className="grid gap-4">
                            {projectDependencies.length === 0 ? (
                                <Card style={{backgroundColor: colors.background.card}}>
                                    <CardContent className="p-6 text-center">
                                        <div className="text-gray-400">
                                            {project?.status === 'creating' ? (
                                                <div>
                                                    <div
                                                        className="animate-spin w-6 h-6 border-2 border-blue-500 border-t-transparent rounded-full mx-auto mb-4"></div>
                                                    <p>Analyzing dependencies...</p>
                                                    <p className="text-sm mt-2">This may take a few minutes</p>
                                                </div>
                                            ) : (
                                                <div>
                                                    <p>No dependencies found</p>
                                                    <p className="text-sm mt-2">Dependencies will appear here once the
                                                        project is set up</p>
                                                </div>
                                            )}
                                        </div>
                                    </CardContent>
                                </Card>
                            ) : (
<<<<<<< HEAD
                                (() => {
                                    const filtered = projectDependencies.filter((dep) => {
                                        const matchesSearch =
                                            !searchQuery || dep.name.toLowerCase().includes(searchQuery.toLowerCase())
                                        const matchesFilters =
                                            activeFilters.length === 0 ||
                                            activeFilters.every((fid) => FILTER_BY_ID[fid].predicate(dep, project))
                                        return matchesSearch && matchesFilters
                                    })

                                    const sorted = sort.key
                                        ? [...filtered].sort((a, b) => {
                                            const av = getSortValue(a, sort.key as SortKey)
                                            const bv = getSortValue(b, sort.key as SortKey)
                                            const dir = sort.dir === 'asc' ? 1 : -1
                                            return dir * (av < bv ? -1 : av > bv ? 1 : 0)
                                        })
                                        : filtered

                                    return sorted.map((dependency) => (
                                        <DependencyPackageCard
                                            key={dependency.id}
                                            dependency={dependency}
                                            searchQuery={searchQuery}
                                            projectLicense={project?.license}
                                            projectId={projectId}
                                            isLoading={
                                                dependency.package?.status === 'queued' ||
                                                dependency.package?.status === 'fast'
                                            }
                                        />
                                    ))
                                })()
=======
                                dependencyItems.map((dependency) => (
                                    <DependencyPackageCard
                                        key={dependency.id}
                                        dependency={dependency}
                                        searchQuery={searchQuery}
                                        projectLicense={project?.license}
                                        isLoading={
                                            dependency.package?.status === 'queued' ||
                                            dependency.package?.status === 'fast'
                                        }
                                    />
                                ))
>>>>>>> ab4922e0
                            )}
                        </div>
                    </div>
                )}

                {currentTab === "watchlist" && (
                    <div className="space-y-6">
                        <div className="space-y-4">
                            <div className="flex items-center gap-4">
                                <div className="relative flex-1">
                                    <input
                                        type="text"
                                        placeholder="Search watchlist dependencies..."
                                        value={watchState.search}
                                        onChange={(e) => setWatchSearch(e.target.value)}
                                        className="w-full px-4 py-2 rounded-lg text-white placeholder-gray-400 focus:outline-none focus:ring-2 focus:ring-blue-500 focus:border-transparent"
                                        style={{
                                            backgroundColor: colors.background.card,
                                            borderColor: 'hsl(var(--border))',
                                            borderWidth: '1px',
                                        }}
                                    />
                                    <Search className="absolute right-3 top-2.5 h-4 w-4 text-gray-400"/>
                                </div>

                                <Button
                                    style={{backgroundColor: colors.primary}}
                                    className="hover:opacity-90 text-white"
                                    onClick={() => {
                                        setShowWatchlistSearchDialog(true);
                                    }}
                                >
                                    <Plus className="h-4 w-4 mr-2"/>
                                    Add Dependency
                                </Button>
                            </div>

                            {/* B) Filters row (button + chips) */}
                            <div className="flex items-center gap-4">
                                <Button
                                    variant="outline"
                                    className="border-gray-600 text-gray-300 hover:bg-gray-700"
                                    onClick={() => {
                                        // seed popup with current selections
                                        setTmpWatchStatus(watchState.status);
                                        setTmpWatchLicenseFilter(watchState.licenseFilter);
                                        setTmpWatchProcessing(watchState.processing);
                                        setTmpWatchRiskMin(watchState.riskMin);
                                        setTmpWatchRiskMax(watchState.riskMax);
                                        setShowWatchFilterPopup(true);
                                    }}
                                >
                                    <Search className="h-4 w-4 mr-2"/>
                                    Add Filters
                                </Button>

                                {/* Chips — show what’s active */}
                                <div className="flex flex-wrap gap-2">
                                    {/* Status chips */}
                                    {watchState.status.length > 0 &&
                                        watchState.status.map((s) => (
                                            <div
                                                key={`st-${s}`}
                                                className="flex items-center gap-2 px-3 py-1 text-gray-300 text-sm rounded-full"
                                                style={{
                                                    backgroundColor: colors.background.card,
                                                    borderColor: 'hsl(var(--border))',
                                                    borderWidth: '1px',
                                                }}
                                            >
                                                <span>Status: {s}</span>
                                                <button
                                                    onClick={() =>
                                                        setWatchStatus(watchState.status.filter((x) => x !== s))
                                                    }
                                                    className="text-gray-400 hover:text-gray-300"
                                                >
                                                    ×
                                                </button>
                                            </div>
                                        ))}

                                    {/* License chip (hide when 'all') */}
                                    {watchState.licenseFilter !== "all" && (
                                        <div
                                            className="flex items-center gap-2 px-3 py-1 text-gray-300 text-sm rounded-full"
                                            style={{
                                                backgroundColor: colors.background.card,
                                                borderColor: 'hsl(var(--border))',
                                                borderWidth: '1px',
                                            }}
                                        >
                                            <span>License: {watchState.licenseFilter}</span>
                                            <button
                                                onClick={() => setWatchLicenseFilter("all")}
                                                className="text-gray-400 hover:text-gray-300"
                                            >
                                                ×
                                            </button>
                                        </div>
                                    )}

                                    {/* Processing chip (hide when 'all') */}
                                    {watchState.processing !== "all" && (
                                        <div
                                            className="flex items-center gap-2 px-3 py-1 text-gray-300 text-sm rounded-full"
                                            style={{
                                                backgroundColor: colors.background.card,
                                                borderColor: 'hsl(var(--border))',
                                                borderWidth: '1px',
                                            }}
                                        >
                                            <span>Processing: {watchState.processing}</span>
                                            <button
                                                onClick={() => setWatchProcessing("all")}
                                                className="text-gray-400 hover:text-gray-300"
                                            >
                                                ×
                                            </button>
                                        </div>
                                    )}

                                    {/* Risk range chip (hide when default 0–100) */}
                                    {(watchState.riskMin !== 0 || watchState.riskMax !== 100) && (
                                        <div
                                            className="flex items-center gap-2 px-3 py-1 text-gray-300 text-sm rounded-full"
                                            style={{
                                                backgroundColor: colors.background.card,
                                                borderColor: 'hsl(var(--border))',
                                                borderWidth: '1px',
                                            }}
                                        >
                                            <span>Risk: {watchState.riskMin}–{watchState.riskMax}</span>
                                            <button
                                                onClick={() => {
                                                    setWatchRiskMin(0);
                                                    setWatchRiskMax(100);
                                                }}
                                                className="text-gray-400 hover:text-gray-300"
                                            >
                                                ×
                                            </button>
                                        </div>
                                    )}
                                </div>
                            </div>
                        </div>

                        {/* C) Watchlist header with sortable columns */}
                        <div
                            className="hidden md:grid grid-cols-12 items-center px-3 py-2 rounded-lg mb-2"
                            style={{backgroundColor: colors.background.card, border: '1px solid hsl(var(--border))'}}
                        >
                            <button
                                className="col-span-4 text-left text-sm text-gray-300 hover:text-white"
                                onClick={() => cycleWatchSort("name")}
                                type="button"
                            >
                                Name {watchArrow("name")}
                            </button>

                            <button
                                className="col-span-2 text-left text-sm text-gray-300 hover:text-white"
                                onClick={() => cycleWatchSort("added_at")}
                                type="button"
                            >
                                Added {watchArrow("added_at")}
                            </button>

                            <button
                                className="col-span-2 text-left text-sm text-gray-300 hover:text-white"
                                onClick={() => cycleWatchSort("risk")}
                                type="button"
                            >
                                Risk {watchArrow("risk")}
                            </button>

                            <button
                                className="col-span-2 text-left text-sm text-gray-300 hover:text-white"
                                onClick={() => cycleWatchSort("stars")}
                                type="button"
                            >
                                Stars {watchArrow("stars")}
                            </button>

                            <button
                                className="col-span-2 text-left text-sm text-gray-300 hover:text-white"
                                onClick={() => cycleWatchSort("status")}
                                type="button"
                            >
                                Status {watchArrow("status")}
                            </button>
                        </div>

                        {/* D) Watchlist list */}
                        <div className="grid gap-4">
<<<<<<< HEAD
                            {projectWatchlist && projectWatchlist.length > 0 ? (
                                projectWatchlist.map((watchlistItem) => (
                                    <WatchlistPackageCard
                                        key={watchlistItem.id}
                                        package={watchlistItem}
                                        searchQuery={searchQuery}
                                        projectLicense={project?.license}
                                        isLoading={packageStatuses[watchlistItem.package?.id]?.status === 'queued' || packageStatuses[watchlistItem.package?.id]?.status === 'fast'}
                                        packageStatus={packageStatuses[watchlistItem.package?.id]?.status as 'queued' | 'fast' | 'done'}
                                        onPackageClick={(pkg) => {
                                            const packageData = pkg.package || pkg
                                            const packageName = packageData.name || pkg.name || 'Unknown Package'
                                            const packageId = packageData.id

                                            setSelectedDependency({
                                                id: pkg.id,
                                                package_id: packageId, // Add the actual package ID
                                                name: packageName,
                                                version: pkg.version || 'Unknown',
                                                addedBy: pkg.addedByUser?.name || pkg.addedByUser?.email || pkg.addedBy || pkg.added_by || 'Unknown',
                                                addedAt: pkg.addedAt || pkg.added_at || new Date(),
                                                comments: pkg.comments || [],
                                                riskScore: pkg.package?.total_score || pkg.riskScore || 0,
                                                status: pkg.status || 'pending',
                                                approvedBy: pkg.approvedByUser?.name || pkg.approvedBy,
                                                rejectedBy: pkg.rejectedByUser?.name || pkg.rejectedBy,
                                                approvedAt: pkg.approvedAt,
                                                rejectedAt: pkg.rejectedAt,
                                                healthScore: (pkg.package as any)?.scorecard_score || (pkg.package as any)?.health_score || pkg.healthScore || 0,
                                                activityScore: pkg.package?.activity_score || pkg.activityScore || 0,
                                                busFactor: pkg.package?.bus_factor_score || pkg.busFactor || 0,
                                                license: pkg.package?.license || pkg.license || 'Unknown',
                                                projectLicense: project?.license || null,
                                                vulnerabilities: pkg.package?.vulnerability_score || pkg.vulnerabilities || 0,
                                                licenseScore: pkg.package?.license_score || 0,
                                                pastVulnerabilities: pkg.pastVulnerabilities || 0
                                            })
                                            setShowDependencyReviewDialog(true)
                                        }}
                                    />
                                ))
=======
                            {watchlistItems && watchlistItems.length > 0 ? (
                                watchlistItems.map((w) => {
                                    const pkgId = w.package?.id;
                                    const statusObj = pkgId ? packageStatuses[pkgId] : undefined;
                                    const isLoading =
                                        statusObj?.status === "queued" || statusObj?.status === "fast";
                                    const packageStatus = statusObj?.status as "queued" | "fast" | "done" | undefined;

                                    return (
                                        <WatchlistPackageCard
                                            key={w.id ?? pkgId ?? `${Math.random()}`}
                                            package={w}
                                            searchQuery={watchState.search}
                                            projectLicense={project?.license}
                                            isLoading={isLoading}
                                            packageStatus={packageStatus}
                                            onPackageClick={(pkg) => {
                                                const packageData = pkg.package || pkg;
                                                const packageName = packageData.name || pkg.name || "Unknown Package";

                                                setSelectedDependency({
                                                    id: pkg.id,
                                                    package_id: pkg.package?.id || (pkg as any).package_id,
                                                    name: packageName,
                                                    version: (pkg as any).version || "Unknown",
                                                    addedBy:
                                                        pkg.addedByUser?.name ||
                                                        pkg.addedByUser?.email ||
                                                        (pkg as any).addedBy ||
                                                        (pkg as any).added_by ||
                                                        "Unknown",
                                                    addedAt:
                                                        (pkg as any).addedAt ||
                                                        (pkg as any).added_at ||
                                                        new Date(),
                                                    comments: (pkg as any).comments || [],
                                                    riskScore: pkg.package?.total_score || (pkg as any).riskScore || 0,
                                                    status: (pkg as any).status || "pending",
                                                    approvedBy:
                                                        (pkg as any).approvedByUser?.name || (pkg as any).approvedBy,
                                                    rejectedBy:
                                                        (pkg as any).rejectedByUser?.name || (pkg as any).rejectedBy,
                                                    approvedAt: (pkg as any).approvedAt,
                                                    rejectedAt: (pkg as any).rejectedAt,
                                                    healthScore:
                                                        (pkg.package as any)?.scorecard_score ||
                                                        (pkg.package as any)?.health_score ||
                                                        (pkg as any).healthScore ||
                                                        0,
                                                    activityScore:
                                                        pkg.package?.activity_score || (pkg as any).activityScore || 0,
                                                    busFactor:
                                                        pkg.package?.bus_factor_score || (pkg as any).busFactor || 0,
                                                    license: pkg.package?.license || (pkg as any).license || "Unknown",
                                                    projectLicense: project?.license || null,
                                                    vulnerabilities:
                                                        pkg.package?.vulnerability_score ||
                                                        (pkg as any).vulnerabilities ||
                                                        0,
                                                    licenseScore: pkg.package?.license_score || 0,
                                                    pastVulnerabilities: (pkg as any).pastVulnerabilities || 0,
                                                });
                                                setShowDependencyReviewDialog(true);
                                            }}
                                        />
                                    );
                                })
>>>>>>> ab4922e0
                            ) : (
                                <div className="text-center py-12">
                                    <div
                                        className="w-16 h-16 mx-auto mb-4 rounded-full flex items-center justify-center"
                                        style={{backgroundColor: 'rgb(84, 0, 250)'}}
                                    >
                                        <img src="/package_icon.png" alt="Package" className="w-8 h-8"/>
                                    </div>
                                    <h3 className="text-lg font-semibold text-white mb-2">No packages in watchlist</h3>
                                    <p className="text-gray-400 mb-6">
                                        Add packages to your watchlist to monitor their security and health
                                    </p>
                                    <Button
                                        style={{backgroundColor: colors.primary}}
                                        className="hover:opacity-90 text-white"
                                        onClick={() => setShowWatchlistSearchDialog(true)}
                                    >
                                        <Plus className="h-4 w-4 mr-2"/>
                                        Add First Package
                                    </Button>
                                </div>
                            )}
                        </div>

                    </div>

                )}

                {currentTab === "compliance" && (
                    <div className="space-y-6">

                        {/* License Compliance Overview */}
                        <div className="grid grid-cols-1 lg:grid-cols-3 gap-6">
                            {/* Project License */}
                            <Card style={{backgroundColor: colors.background.card}}>
                                <CardHeader>
                                    <CardTitle className="text-white">Project License</CardTitle>
                                </CardHeader>
                                <CardContent>
                                    <div className="space-y-4">
                                        <div className="flex items-center gap-3">
                                            <div className={`w-10 h-10 rounded-lg flex items-center justify-center ${
                                                project?.license === 'MIT' ? 'bg-green-500/20' :
                                                    project?.license === 'Apache-2.0' ? 'bg-blue-500/20' :
                                                        project?.license === 'GPL-2.0' || project?.license === 'GPL-3.0' ? 'bg-red-500/20' :
                                                            'bg-gray-500/20'
                                            }`}>
                        <span className={`font-bold text-sm ${
                            project?.license === 'MIT' ? 'text-green-400' :
                                project?.license === 'Apache-2.0' ? 'text-blue-400' :
                                    project?.license === 'GPL-2.0' || project?.license === 'GPL-3.0' ? 'text-red-400' :
                                        'text-gray-400'
                        }`}>
                          {project?.license ? project.license.substring(0, 3).toUpperCase() : 'N/A'}
                        </span>
                                            </div>
                                            <div>
                                                <div className="text-white font-medium">
                                                    {project?.license ? getComplianceLicenseDisplayName(project.license) : 'No License Detected'}
                                                </div>
                                            </div>
                                        </div>
                                    </div>
                                </CardContent>
                            </Card>

                            {/* Compliance Status */}
                            <Card style={{backgroundColor: colors.background.card}}>
                                <CardHeader>
                                    <CardTitle className="text-white">Compliance Status</CardTitle>
                                </CardHeader>
                                <CardContent>
                                    <div className="space-y-4">
                                        <div className="flex items-center justify-between">
                                            <span className="text-gray-400">Overall Compliance</span>
                                            <span className={`font-semibold ${
                                                complianceData.overallCompliance >= 90 ? 'text-green-400' :
                                                    complianceData.overallCompliance >= 70 ? 'text-yellow-400' :
                                                        'text-red-400'
                                            }`}>
                        {complianceData.overallCompliance}%
                      </span>
                                        </div>
                                        <div className="flex items-center justify-between">
                                            <span className="text-gray-400">License Conflicts</span>
                                            <span className={`font-semibold ${
                                                complianceData.licenseConflicts === 0 ? 'text-green-400' : 'text-yellow-400'
                                            }`}>
                        {complianceData.licenseConflicts}
                      </span>
                                        </div>
                                    </div>
                                </CardContent>
                            </Card>

                            {/* SBOM Download */}
                            <Card style={{backgroundColor: colors.background.card}}>
                                <CardHeader>
                                    <CardTitle className="text-white">Software Bill of Materials</CardTitle>
                                </CardHeader>
                                <CardContent>
                                    <div className="space-y-4">
                                        <Button
                                            className="w-full hover:opacity-90 text-white"
                                            style={{backgroundColor: colors.primary}}
                                            onClick={() => {
                                                // Generate SBOM data
                                                const sbomData = {
                                                    project: {
                                                        name: project?.name || 'Unknown Project',
                                                        license: project?.license || 'unlicensed',
                                                        totalDependencies: complianceData.totalDependencies
                                                    },
                                                    dependencies: projectDependencies.map(dep => ({
                                                        name: dep.name,
                                                        version: dep.version,
                                                        licenseScore: dep.package?.license_score || 0,
                                                        vulnerabilityScore: dep.package?.vulnerability_score || 0,
                                                        totalScore: dep.package?.total_score || 0
                                                    })),
                                                    compliance: {
                                                        overallCompliance: complianceData.overallCompliance,
                                                        licenseConflicts: complianceData.licenseConflicts,
                                                        vulnerableDependencies: complianceData.vulnerableDependencies
                                                    },
                                                    generatedAt: new Date().toISOString()
                                                }

                                                // Download as JSON
                                                const blob = new Blob([JSON.stringify(sbomData, null, 2)], {type: 'application/json'})
                                                const url = URL.createObjectURL(blob)
                                                const a = document.createElement('a')
                                                a.href = url
                                                a.download = `${project?.name || 'project'}-sbom.json`
                                                document.body.appendChild(a)
                                                a.click()
                                                document.body.removeChild(a)
                                                URL.revokeObjectURL(url)
                                            }}
                                        >
                                            <Download className="h-4 w-4 mr-2"/>
                                            Download SBOM
                                        </Button>
                                        <div className="text-xs text-gray-500">
                                            Last
                                            updated: {project?.updated_at ? formatRelativeDate(project.updated_at) : 'Unknown'}
                                        </div>
                                    </div>
                                </CardContent>
                            </Card>
                        </div>

                        {/* Non-Compliant Dependencies */}
                        <Card style={{backgroundColor: colors.background.card}}>
                            <CardHeader>
                                <CardTitle className="text-white">Non-Compliant Dependencies</CardTitle>
                                <p className="text-gray-400 text-sm">Dependencies that don't comply with your project's
                                    license</p>
                            </CardHeader>
                            <CardContent>
                                <div className="space-y-4">
                                    {complianceData.nonCompliantDependencies.length === 0 ? (
                                        <div className="text-center py-8">
                                            <div className="text-green-400 text-4xl mb-2">✓</div>
                                            <p className="text-gray-400">All dependencies are compliant with your
                                                project license</p>
                                        </div>
                                    ) : (
                                        complianceData.nonCompliantDependencies.map((dep, index) => (
                                            <div key={index}
                                                 className="flex items-center justify-between p-4 rounded-lg"
                                                 style={{backgroundColor: 'rgb(26, 26, 26)'}}>
                                                <div className="flex items-center gap-3">
                                                    <div className="w-8 h-8 rounded-lg flex items-center justify-center"
                                                         style={{backgroundColor: 'rgb(84, 0, 250)'}}>
                                                        <img src="/package_icon.png" alt="Package" className="w-4 h-4"/>
                                                    </div>
                                                    <div>
                                                        <div className="text-white font-medium">{dep.name}</div>
                                                        <div
                                                            className="text-sm text-gray-400">v{dep.version} • {dep.license} License
                                                        </div>
                                                    </div>
                                                </div>
                                                <div className="flex items-center gap-2">
                                                    <div
                                                        className="px-2 py-1 bg-red-500/20 text-red-400 text-xs rounded">Incompatible
                                                    </div>
                                                </div>
                                            </div>
                                        ))
                                    )}
                                </div>
                            </CardContent>
                        </Card>


                    </div>
                )}

                {currentTab === "alerts" && (
                    <div className="space-y-6">
                        <AlertsPanel
                            dependencies={projectDependencies}
                            watchlist={projectWatchlist}
                            onOpenSettings={() => {
                                setCurrentTab("settings");
                                setCurrentSettingsTab("alerts");
                            }}
                            onNavigate={handleAlertNavigate}   // NEW
                        />
                    </div>
                )}


                {currentTab === "settings" && (
                    <div className="flex h-full overflow-hidden scrollbar-hide">
                        {/* Settings Sidebar */}
                        <div className="w-64 border-r border-gray-800 p-6 overflow-y-auto scrollbar-hide">
                            <div className="space-y-1">
                                {/* Settings Navigation Items */}
                                {[
                                    {id: 'general', label: 'General'},
                                    {id: 'integrations', label: 'Integrations'},
                                    {id: 'alerts', label: 'Alert Settings'},
                                    {id: 'team', label: 'Team Members'}
                                ].map((item) => (
                                    <button
                                        key={item.id}
                                        onClick={() => setCurrentSettingsTab(item.id)}
                                        className={`w-full text-left px-3 py-2 rounded-lg text-sm transition-colors ${
                                            currentSettingsTab === item.id
                                                ? 'text-white'
                                                : 'text-gray-300 hover:text-white'
                                        }`}
                                        style={currentSettingsTab === item.id ? {backgroundColor: 'rgb(18, 18, 18)'} : {}}
                                        onMouseEnter={(e) => {
                                            if (currentSettingsTab !== item.id) {
                                                e.currentTarget.style.backgroundColor = 'rgb(18, 18, 18)';
                                            }
                                        }}
                                        onMouseLeave={(e) => {
                                            if (currentSettingsTab !== item.id) {
                                                e.currentTarget.style.backgroundColor = '';
                                            }
                                        }}
                                    >
                                        {item.label}
                                    </button>
                                ))}
                            </div>
                        </div>

                        {/* Settings Content */}
                        <div className="flex-1 p-6 overflow-y-auto scrollbar-hide">
                            {currentSettingsTab === 'general' && (
                                <div className="space-y-8">
                                    <div>
                                        <h2 className="text-2xl font-bold text-white">General Settings</h2>
                                    </div>

                                    <div className="space-y-6">
                                        <div>
                                            <label className="block text-sm font-medium text-white mb-2">Project
                                                Name</label>
                                            <Input
                                                placeholder="Enter project name"
                                                value={projectName}
                                                onChange={(e) => setProjectName(e.target.value)}
                                                onKeyDown={(e) => {
                                                    if (e.key === 'Enter') {
                                                        handleProjectNameChange(projectName)
                                                    }
                                                }}
                                                disabled={isSavingName}
                                                className="text-white placeholder-gray-400"
                                                style={{backgroundColor: 'rgb(18, 18, 18)'}}
                                            />
                                            {isSavingName && (
                                                <p className="text-xs text-gray-500 mt-1">Saving...</p>
                                            )}
                                        </div>

                                        <div>
                                            <label className="block text-sm font-medium text-white mb-2">Project
                                                Language</label>
                                            <div className="flex items-center gap-3 p-3 border rounded-md" style={{
                                                paddingTop: '0.5rem',
                                                paddingBottom: '0.5rem',
                                                fontSize: '0.875rem',
                                                backgroundColor: 'rgb(18, 18, 18)'
                                            }}>
                                                {getProjectLanguageIcon(project?.language)}
                                                <span className="text-white">
                          {project?.language ? getLanguageDisplayName(project.language) : 'Not specified'}
                        </span>
                                            </div>
                                            <p className="text-xs text-gray-500 mt-1">Language cannot be changed after
                                                project creation</p>
                                        </div>

                                        <div>
                                            <label className="block text-sm font-medium text-white mb-2">License</label>
                                            <Select
                                                value={selectedLicense}
                                                onValueChange={handleLicenseChange}
                                                disabled={isSavingLicense}
                                            >
                                                <SelectTrigger className="text-white"
                                                               style={{backgroundColor: 'rgb(18, 18, 18)'}}>
                                                    <div className="flex items-center gap-3">
                                                        <Shield className="h-6 w-6 text-gray-400"/>
                                                        <SelectValue placeholder="Select license"/>
                                                    </div>
                                                </SelectTrigger>
                                                <SelectContent>
                                                    {licenses.map((license) => (
                                                        <SelectItem key={license.value} value={license.value}>
                                                            {license.label}
                                                        </SelectItem>
                                                    ))}
                                                </SelectContent>
                                            </Select>
                                        </div>

                                        <div className="pt-4">
                                            <h3 className="text-lg font-semibold text-white mb-4">Project Type</h3>
                                            <div className="space-y-3">
                                                <div className="flex items-center gap-3 p-3 border rounded-md"
                                                     style={{backgroundColor: 'rgb(18, 18, 18)'}}>
                                                    {project?.type === 'file' ? (
                                                        <FileText className="h-5 w-5 text-gray-400"/>
                                                    ) : project?.type === 'cli' ? (
                                                        <Terminal className="h-5 w-5 text-gray-400"/>
                                                    ) : (
                                                        <Github className="h-5 w-5 text-gray-400"/>
                                                    )}
                                                    <div className="flex-1">
                                                        <div className="text-white text-sm font-medium">
                                                            {project?.type === 'file' ? 'File Upload' : project?.type === 'cli' ? 'CLI Project' : 'Repository Project'}
                                                        </div>
                                                    </div>
                                                </div>
                                                <p className="text-xs text-gray-500 mt-2">
                                                    {project?.type === 'file'
                                                        ? 'To update dependencies, upload a new file on the Dependencies page'
                                                        : 'Project type cannot be changed after project creation'
                                                    }
                                                </p>
                                            </div>
                                        </div>

                                        {project?.type === 'cli' && (
                                            <div>
                                                <label className="block text-sm font-medium text-white mb-2">Update
                                                    Dependencies</label>
                                                <div className="flex items-center gap-3 p-3 border rounded-md"
                                                     style={{backgroundColor: 'rgb(18, 18, 18)'}}>
                                                    <Terminal className="h-5 w-5 text-gray-400"/>
                                                    <div className="flex-1">
                                                        <div className="text-white text-sm font-mono">
                                                            deply sync
                                                        </div>
                                                    </div>
                                                    <Button
                                                        variant="outline"
                                                        size="sm"
                                                        onClick={() => {
                                                            navigator.clipboard.writeText('deply sync')
                                                            toast({
                                                                title: "Copied!",
                                                                description: "Command copied to clipboard",
                                                            })
                                                        }}
                                                        className="border-gray-600 text-gray-300 hover:bg-gray-700"
                                                    >
                                                        <Copy className="h-4 w-4"/>
                                                    </Button>
                                                </div>
                                                <p className="text-xs text-gray-500 mt-1">Run this command in your
                                                    project directory to update dependencies</p>
                                            </div>
                                        )}

                                        {project?.type === 'repo' && (
                                            <div>
                                                <label className="block text-sm font-medium text-white mb-2">GitHub
                                                    Repository</label>
                                                <div className="flex items-center gap-3 p-3 border rounded-md"
                                                     style={{backgroundColor: 'rgb(18, 18, 18)'}}>
                                                    <Github className="h-5 w-5 text-gray-400"/>
                                                    <div className="flex-1">
                                                        <div className="text-white text-sm font-medium">
                                                            {project?.monitoredBranch?.repository_url || 'No repository URL'}
                                                        </div>
                                                    </div>
                                                </div>
                                                <p className="text-xs text-gray-500 mt-1">Repository cannot be changed
                                                    after project creation</p>
                                            </div>
                                        )}

                                        {project?.type === 'repo' && (
                                            <div>
                                                <label
                                                    className="block text-sm font-medium text-white mb-2">Branch</label>
                                                <div className="flex items-center gap-3 p-3 border rounded-md"
                                                     style={{backgroundColor: 'rgb(18, 18, 18)'}}>
                                                    <GitBranch className="h-5 w-5 text-gray-400"/>
                                                    <div className="flex-1">
                                                        <div className="text-white text-sm font-medium">
                                                            {project?.monitoredBranch?.branch_name || 'main'}
                                                        </div>
                                                    </div>
                                                </div>
                                                <p className="text-xs text-gray-500 mt-1">Branch cannot be changed after
                                                    project creation</p>
                                            </div>
                                        )}

                                    </div>
                                </div>
                            )}

                            {currentSettingsTab === 'integrations' && (
                                <div className="space-y-6">
                                    <div>
                                        <h2 className="text-2xl font-bold text-white">Integrations</h2>
                                        <p className="text-gray-400 mt-1">Connect your favorite tools to streamline your
                                            workflow</p>
                                    </div>

                                    <div className="grid grid-cols-1 md:grid-cols-2 gap-4">
                                        {/* Jira Integration */}
                                        <Card style={{backgroundColor: colors.background.card}}
                                              className="hover:bg-gray-800/50 transition-colors">
                                            <CardContent className="p-4">
                                                <div className="flex items-center justify-between">
                                                    <div className="flex items-center gap-3">
                                                        <div
                                                            className="w-10 h-10 rounded-lg bg-blue-500/20 flex items-center justify-center">
                                                            <img src="/jira_icon.png" alt="Jira" className="w-6 h-6"/>
                                                        </div>
                                                        <div>
                                                            <div className="text-white font-medium">Jira</div>
                                                            <div className="text-xs text-gray-400">Project management
                                                            </div>
                                                        </div>
                                                    </div>
                                                    <Button variant="outline" size="sm"
                                                            className="border-gray-600 text-gray-300 hover:bg-gray-700">
                                                        Connect
                                                    </Button>
                                                </div>
                                            </CardContent>
                                        </Card>

                                        {/* Slack Integration */}
                                        <Card style={{backgroundColor: colors.background.card}}
                                              className="hover:bg-gray-800/50 transition-colors">
                                            <CardContent className="p-4">
                                                <div className="flex items-center justify-between">
                                                    <div className="flex items-center gap-3">
                                                        <div
                                                            className="w-10 h-10 rounded-lg bg-purple-500/20 flex items-center justify-center">
                                                            <img src="/Slack_icon.png" alt="Slack" className="w-6 h-6"/>
                                                        </div>
                                                        <div>
                                                            <div className="text-white font-medium">Slack</div>
                                                            <div className="text-xs text-gray-400">Team communication
                                                            </div>
                                                        </div>
                                                    </div>
                                                    <Button variant="outline" size="sm"
                                                            className="border-gray-600 text-gray-300 hover:bg-gray-700">
                                                        Connect
                                                    </Button>
                                                </div>
                                            </CardContent>
                                        </Card>

                                        {/* Discord Integration */}
                                        <Card style={{backgroundColor: colors.background.card}}
                                              className="hover:bg-gray-800/50 transition-colors">
                                            <CardContent className="p-4">
                                                <div className="flex items-center justify-between">
                                                    <div className="flex items-center gap-3">
                                                        <div
                                                            className="w-10 h-10 rounded-lg bg-indigo-500/20 flex items-center justify-center">
                                                            <img src="/Discord_icon.png" alt="Discord"
                                                                 className="w-6 h-6"/>
                                                        </div>
                                                        <div>
                                                            <div className="text-white font-medium">Discord</div>
                                                            <div className="text-xs text-gray-400">Community chat</div>
                                                        </div>
                                                    </div>
                                                    <Button variant="outline" size="sm"
                                                            className="border-gray-600 text-gray-300 hover:bg-gray-700">
                                                        Connect
                                                    </Button>
                                                </div>
                                            </CardContent>
                                        </Card>

                                        {/* GitHub Actions Integration */}
                                        <Card style={{backgroundColor: colors.background.card}}
                                              className="hover:bg-gray-800/50 transition-colors">
                                            <CardContent className="p-4">
                                                <div className="flex items-center justify-between">
                                                    <div className="flex items-center gap-3">
                                                        <div
                                                            className="w-10 h-10 rounded-lg bg-gray-500/20 flex items-center justify-center"
                                                            style={{backgroundColor: 'white'}}>
                                                            <img src="/Github_icon.png" alt="GitHub Actions"
                                                                 className="w-6 h-6"/>
                                                        </div>
                                                        <div>
                                                            <div className="text-white font-medium">GitHub Actions</div>
                                                            <div className="text-xs text-gray-400">CI/CD workflows</div>
                                                        </div>
                                                    </div>
                                                    <Button variant="outline" size="sm"
                                                            className="border-gray-600 text-gray-300 hover:bg-gray-700">
                                                        Connect
                                                    </Button>
                                                </div>
                                            </CardContent>
                                        </Card>
                                    </div>
                                </div>
                            )}

                            {currentSettingsTab === 'alerts' && (
                                <div className="space-y-6">
                                    <div>
                                        <h2 className="text-2xl font-bold text-white">Notifications</h2>
                                        <p className="text-gray-400 mt-1">Choose how you want to be notified about
                                            project updates</p>
                                    </div>

                                    <div className="space-y-3">
                                        {/* Vulnerability Alerts Row */}
                                        <div className="flex items-center justify-between p-4 rounded-lg border"
                                             style={{
                                                 backgroundColor: colors.background.card,
                                                 borderColor: 'rgb(38, 38, 38)'
                                             }}>
                                            <div>
                                                <div className="text-white font-medium">Vulnerability Alerts</div>
                                                <div className="text-sm text-gray-400">Get notified about security
                                                    vulnerabilities
                                                </div>
                                            </div>
                                            <Dialog>
                                                <DialogTrigger asChild>
                                                    <Button variant="outline" className="w-56 justify-between text-left"
                                                            style={{backgroundColor: 'rgb(18, 18, 18)'}}>
                                                        <span
                                                            className="truncate">{getNotificationDisplayText('vulnerability')}</span>
                                                        <ChevronDown className="h-4 w-4 flex-shrink-0 ml-2"/>
                                                    </Button>
                                                </DialogTrigger>
                                                <DialogContent className="sm:max-w-md">
                                                    <DialogHeader>
                                                        <DialogTitle>Select notification channels</DialogTitle>
                                                    </DialogHeader>
                                                    <div className="space-y-4 py-4">
                                                        <label className="flex items-center gap-3 cursor-pointer">
                                                            <input
                                                                type="checkbox"
                                                                checked={vulnerabilityNotifications.alerts}
                                                                onChange={(e) => handleNotificationChange('vulnerability', 'alerts', e.target.checked)}
                                                                disabled={isSavingNotifications}
                                                                className="rounded"
                                                            />
                                                            <span>Alerts Tab</span>
                                                        </label>
                                                        <label className="flex items-center gap-3 cursor-pointer">
                                                            <input
                                                                type="checkbox"
                                                                checked={vulnerabilityNotifications.slack}
                                                                onChange={(e) => handleNotificationChange('vulnerability', 'slack', e.target.checked)}
                                                                disabled={isSavingNotifications}
                                                                className="rounded"
                                                            />
                                                            <span>Slack</span>
                                                        </label>
                                                        <label className="flex items-center gap-3 cursor-pointer">
                                                            <input
                                                                type="checkbox"
                                                                checked={vulnerabilityNotifications.discord}
                                                                onChange={(e) => handleNotificationChange('vulnerability', 'discord', e.target.checked)}
                                                                disabled={isSavingNotifications}
                                                                className="rounded"
                                                            />
                                                            <span>Discord</span>
                                                        </label>
                                                    </div>
                                                </DialogContent>
                                            </Dialog>
                                        </div>

                                        {/* License Alerts Row */}
                                        <div className="flex items-center justify-between p-4 rounded-lg border"
                                             style={{
                                                 backgroundColor: colors.background.card,
                                                 borderColor: 'rgb(38, 38, 38)'
                                             }}>
                                            <div>
                                                <div className="text-white font-medium">License Alerts</div>
                                                <div className="text-sm text-gray-400">Get notified about license
                                                    changes
                                                </div>
                                            </div>
                                            <Dialog>
                                                <DialogTrigger asChild>
                                                    <Button variant="outline" className="w-56 justify-between text-left"
                                                            style={{backgroundColor: 'rgb(18, 18, 18)'}}>
                                                        <span
                                                            className="truncate">{getNotificationDisplayText('license')}</span>
                                                        <ChevronDown className="h-4 w-4 flex-shrink-0 ml-2"/>
                                                    </Button>
                                                </DialogTrigger>
                                                <DialogContent className="sm:max-w-md">
                                                    <DialogHeader>
                                                        <DialogTitle>Select notification channels</DialogTitle>
                                                    </DialogHeader>
                                                    <div className="space-y-4 py-4">
                                                        <label className="flex items-center gap-3 cursor-pointer">
                                                            <input
                                                                type="checkbox"
                                                                checked={licenseNotifications.alerts}
                                                                onChange={(e) => handleNotificationChange('license', 'alerts', e.target.checked)}
                                                                disabled={isSavingNotifications}
                                                                className="rounded"
                                                            />
                                                            <span>Alerts Tab</span>
                                                        </label>
                                                        <label className="flex items-center gap-3 cursor-pointer">
                                                            <input
                                                                type="checkbox"
                                                                checked={licenseNotifications.slack}
                                                                onChange={(e) => handleNotificationChange('license', 'slack', e.target.checked)}
                                                                disabled={isSavingNotifications}
                                                                className="rounded"
                                                            />
                                                            <span>Slack</span>
                                                        </label>
                                                        <label className="flex items-center gap-3 cursor-pointer">
                                                            <input
                                                                type="checkbox"
                                                                checked={licenseNotifications.discord}
                                                                onChange={(e) => handleNotificationChange('license', 'discord', e.target.checked)}
                                                                disabled={isSavingNotifications}
                                                                className="rounded"
                                                            />
                                                            <span>Discord</span>
                                                        </label>
                                                    </div>
                                                </DialogContent>
                                            </Dialog>
                                        </div>

                                        {/* Health Alerts Row */}
                                        <div className="flex items-center justify-between p-4 rounded-lg border"
                                             style={{
                                                 backgroundColor: colors.background.card,
                                                 borderColor: 'rgb(38, 38, 38)'
                                             }}>
                                            <div>
                                                <div className="text-white font-medium">Project Health Alerts</div>
                                                <div className="text-sm text-gray-400">Get notified about project health
                                                    changes
                                                </div>
                                            </div>
                                            <Dialog>
                                                <DialogTrigger asChild>
                                                    <Button variant="outline" className="w-56 justify-between text-left"
                                                            style={{backgroundColor: 'rgb(18, 18, 18)'}}>
                                                        <span
                                                            className="truncate">{getNotificationDisplayText('health')}</span>
                                                        <ChevronDown className="h-4 w-4 flex-shrink-0 ml-2"/>
                                                    </Button>
                                                </DialogTrigger>
                                                <DialogContent className="sm:max-w-md">
                                                    <DialogHeader>
                                                        <DialogTitle>Select notification channels</DialogTitle>
                                                    </DialogHeader>
                                                    <div className="space-y-4 py-4">
                                                        <label className="flex items-center gap-3 cursor-pointer">
                                                            <input
                                                                type="checkbox"
                                                                checked={healthNotifications.alerts}
                                                                onChange={(e) => handleNotificationChange('health', 'alerts', e.target.checked)}
                                                                disabled={isSavingNotifications}
                                                                className="rounded"
                                                            />
                                                            <span>Alerts Tab</span>
                                                        </label>
                                                        <label className="flex items-center gap-3 cursor-pointer">
                                                            <input
                                                                type="checkbox"
                                                                checked={healthNotifications.slack}
                                                                onChange={(e) => handleNotificationChange('health', 'slack', e.target.checked)}
                                                                disabled={isSavingNotifications}
                                                                className="rounded"
                                                            />
                                                            <span>Slack</span>
                                                        </label>
                                                        <label className="flex items-center gap-3 cursor-pointer">
                                                            <input
                                                                type="checkbox"
                                                                checked={healthNotifications.discord}
                                                                onChange={(e) => handleNotificationChange('health', 'discord', e.target.checked)}
                                                                disabled={isSavingNotifications}
                                                                className="rounded"
                                                            />
                                                            <span>Discord</span>
                                                        </label>
                                                    </div>
                                                </DialogContent>
                                            </Dialog>
                                        </div>
                                    </div>
                                </div>
                            )}

                            {currentSettingsTab === 'team' && (
                                <div className="space-y-8">
                                    <div className="flex items-center justify-between">
                                        <h2 className="text-2xl font-bold text-white">Team Members</h2>
                                        <Button
                                            style={{backgroundColor: colors.primary}}
                                            className="hover:opacity-90 text-white"
                                            onClick={handleAddMember}
                                        >
                                            <Plus className="h-4 w-4 mr-2"/>
                                            Add Member
                                        </Button>
                                    </div>

                                    <div className="space-y-0 border border-gray-700 rounded-lg overflow-hidden">
                                        {projectUsers.map((member, index) => (
                                            <div
                                                key={member.id}
                                                className={`flex items-center justify-between p-4 transition-colors ${index < projectUsers.length - 1 ? 'border-b border-gray-700' : ''}`}
                                                style={{backgroundColor: 'transparent'}}
                                                onMouseEnter={(e) => e.currentTarget.style.backgroundColor = 'rgb(18, 18, 18)'}
                                                onMouseLeave={(e) => e.currentTarget.style.backgroundColor = 'transparent'}
                                            >
                                                <div className="flex items-center gap-3">
                                                    <div
                                                        className="w-10 h-10 rounded-full bg-gray-600/20 flex items-center justify-center">
                                                        <User className="h-5 w-5 text-gray-400"/>
                                                    </div>
                                                    <div>
                                                        <div className="text-white font-medium">
                                                            {member.user?.name || member.user?.email || 'Unknown User'}
                                                            {member.user?.user_id === currentUser?.id && (
                                                                <span
                                                                    className="ml-2 text-xs text-gray-400">(You)</span>
                                                            )}
                                                        </div>
                                                        <div
                                                            className="text-sm text-gray-400 capitalize">{member.role}</div>
                                                    </div>
                                                </div>
                                                {member.user?.user_id !== currentUser?.id && (
                                                    <div className="flex items-center gap-2">
                                                        <Button variant="outline" size="sm"
                                                                className="border-gray-600 text-gray-300 hover:bg-gray-700">
                                                            Promote
                                                        </Button>
                                                        <Button variant="outline" size="sm"
                                                                className="border-red-600 text-red-400 hover:bg-red-600/20">
                                                            <Trash2 className="h-4 w-4"/>
                                                        </Button>
                                                    </div>
                                                )}
                                            </div>
                                        ))}
                                    </div>
                                </div>
                            )}

                        </div>
                    </div>
                )}
            </div>

            {/* Dependency Filter Popup Dialog */}
            <Dialog open={showFilterPopup} onOpenChange={(open) => {
                setShowFilterPopup(open)
                if (open) setTempSelectedFilters(activeFilters) // seed temp selection on open
            }}>
                <DialogContent className="bg-gray-900 border-gray-800">
                    <DialogHeader>
                        <DialogTitle className="text-white">Add Filters</DialogTitle>
                    </DialogHeader>

                    <div className="space-y-4">
                        <div className="text-sm text-gray-400">
                            Select filters to narrow down your dependencies
                        </div>

                        {/* Multi-select list */}
                        <div className="space-y-3">
                            {FILTER_DEFS.map((def) => {
                                const checked = tempSelectedFilters.includes(def.id)
                                return (
                                    <button
                                        key={def.id}
                                        type="button"
                                        onClick={() => {
                                            setTempSelectedFilters((prev) =>
                                                prev.includes(def.id)
                                                    ? prev.filter((f) => f !== def.id)
                                                    : [...prev, def.id]
                                            )
                                        }}
                                        className={`flex items-center justify-between p-3 rounded-lg border transition-colors w-full text-left ${
                                            checked ? 'border-gray-600' : 'border-gray-700 hover:border-gray-600'
                                        }`}
                                        style={{backgroundColor: colors.background.card}}
                                    >
                                        <div>
                                            <div className="text-white font-medium">{def.label}</div>
                                            <div className="text-sm text-gray-400">{def.description}</div>
                                        </div>
                                        <div
                                            className={`w-4 h-4 rounded border-2 ${
                                                checked ? 'border-gray-400' : 'border-gray-600'
                                            } flex items-center justify-center`}
                                            style={{backgroundColor: checked ? colors.background.card : 'transparent'}}
                                        >
                                            {checked && <span className="text-white text-xs">✓</span>}
                                        </div>
                                    </button>
                                )
                            })}
                        </div>

                        {/* Footer actions */}
                        <div className="flex justify-between gap-2 pt-4">
                            <div className="flex gap-2">
                                <Button
                                    variant="outline"
                                    className="border-red-500 text-red-400 hover:bg-red-500/10"
                                    onClick={() => {
                                        setTempSelectedFilters([])
                                    }}
                                >
                                    Clear
                                </Button>
                            </div>
                            <div className="flex gap-2">
                                <Button
                                    variant="outline"
                                    className="border-gray-600 text-gray-300 hover:bg-gray-800"
                                    onClick={() => {
                                        setShowFilterPopup(false) // Cancel — discard temp changes
                                    }}
                                >
                                    Cancel
                                </Button>
                                <Button
                                    className="hover:opacity-90 text-white"
                                    style={{backgroundColor: colors.primary}}
                                    onClick={() => {
                                        setActiveFilters(tempSelectedFilters)  // commit
                                        setShowFilterPopup(false)              // close
                                    }}
                                >
                                    Apply
                                </Button>
                            </div>
                        </div>
                    </div>
                </DialogContent>
            </Dialog>
            <Dialog open={showWatchFilterPopup} onOpenChange={setShowWatchFilterPopup}>
                <DialogContent className="max-w-md" style={{backgroundColor: colors.background.card}}>
                    <DialogHeader>
                        <DialogTitle className="text-white">Watchlist Filters</DialogTitle>
                    </DialogHeader>

                    <div className="space-y-5">
                        {/* Status (multi-select via checkboxes) */}
                        <div>
                            <div className="text-sm text-gray-300 mb-2">Status</div>
                            {(["approved", "pending", "rejected"] as const).map((s) => {
                                const checked = tmpWatchStatus.includes(s);
                                return (
                                    <label key={s} className="flex items-center gap-2 text-gray-300 mb-1">
                                        <input
                                            type="checkbox"
                                            checked={checked}
                                            onChange={() =>
                                                setTmpWatchStatus(prev =>
                                                    prev.includes(s) ? prev.filter(x => x !== s) : [...prev, s]
                                                )
                                            }
                                        />
                                        {s}
                                    </label>
                                );
                            })}
                        </div>

                        {/* License filter */}
                        <div>
                            <div className="text-sm text-gray-300 mb-2">License</div>
                            <select
                                value={tmpWatchLicenseFilter}
                                onChange={(e) => setTmpWatchLicenseFilter(e.target.value as any)}
                                className="w-full px-3 py-2 rounded text-white bg-transparent border border-gray-600"
                                style={{
                                    backgroundColor: colors.background.card,
                                    color: colors.text.primary,
                                    borderColor: colors.border.default,
                                }}
                            >
                                <option value="all">All</option>
                                <option value="compatible">Compatible</option>
                                <option value="incompatible">Incompatible</option>
                                <option value="unknown">Unknown</option>
                            </select>
                        </div>

                        {/* Processing filter */}
                        <div>
                            <div className="text-sm text-gray-300 mb-2">Processing</div>
                            <select
                                value={tmpWatchProcessing}
                                onChange={(e) => setTmpWatchProcessing(e.target.value as any)}
                                className="w-full px-3 py-2 rounded text-white bg-transparent border border-gray-600"
                                style={{
                                    backgroundColor: colors.background.card,
                                    color: colors.text.primary,
                                    borderColor: colors.border.default,
                                }}
                            >
                                <option value="all">All</option>
                                <option value="queued_or_running">Queued / Running</option>
                                <option value="done">Done</option>
                            </select>
                        </div>

                        {/* Risk range */}
                        <div>
                            <div className="text-sm text-gray-300 mb-2">Risk Range</div>
                            <div className="flex items-center gap-3">
                                <input
                                    type="number"
                                    min={0}
                                    max={100}
                                    value={tmpWatchRiskMin}
                                    onChange={(e) => setTmpWatchRiskMin(Math.max(0, Math.min(100, Number(e.target.value))))}
                                    className="w-20 px-2 py-1 rounded text-white bg-transparent border border-gray-600"
                                />
                                <span className="text-gray-400">to</span>
                                <input
                                    type="number"
                                    min={0}
                                    max={100}
                                    value={tmpWatchRiskMax}
                                    onChange={(e) => setTmpWatchRiskMax(Math.max(0, Math.min(100, Number(e.target.value))))}
                                    className="w-20 px-2 py-1 rounded text-white bg-transparent border border-gray-600"
                                />
                            </div>
                        </div>

                        <div className="flex justify-between pt-2">
                            <Button
                                variant="outline"
                                className="border-gray-600 text-gray-300 hover:bg-gray-700"
                                onClick={() => {
                                    setTmpWatchStatus([]);
                                    setTmpWatchLicenseFilter("all");
                                    setTmpWatchProcessing("all");
                                    setTmpWatchRiskMin(0);
                                    setTmpWatchRiskMax(100);
                                }}
                            >
                                Reset
                            </Button>
                            <div className="flex gap-2">
                                <Button
                                    variant="outline"
                                    className="border-gray-600 text-gray-300 hover:bg-gray-700"
                                    onClick={() => setShowWatchFilterPopup(false)}
                                >
                                    Cancel
                                </Button>
                                <Button
                                    style={{backgroundColor: colors.primary}}
                                    className="text-white"
                                    onClick={() => {
                                        setWatchStatus(tmpWatchStatus);
                                        setWatchLicenseFilter(tmpWatchLicenseFilter);
                                        setWatchProcessing(tmpWatchProcessing);
                                        setWatchRiskMin(tmpWatchRiskMin);
                                        setWatchRiskMax(tmpWatchRiskMax);
                                        setShowWatchFilterPopup(false);
                                    }}
                                >
                                    Apply
                                </Button>
                            </div>
                        </div>
                    </div>
                </DialogContent>
            </Dialog>


            {/* Invite Dialog */}
            <Dialog open={showInviteDialog} onOpenChange={setShowInviteDialog}>
                <DialogContent className="bg-gray-900 border-gray-800">
                    <DialogHeader>
                        <DialogTitle className="text-white">Invite Team Member</DialogTitle>
                    </DialogHeader>
                    <div className="space-y-4">
                        <p className="text-gray-300">
                            Share this link with team members to invite them to the project. They will be added as
                            members (non-admin).
                        </p>
                        <div className="flex items-center space-x-2">
                            <Input
                                value={inviteLink}
                                readOnly
                                className="bg-gray-800 border-gray-700 text-white"
                            />
                            <Button
                                onClick={handleCopyInviteLink}
                                size="sm"
                                className="bg-purple-600 hover:bg-purple-700 text-white"
                            >
                                <Copy className="h-4 w-4"/>
                            </Button>
                        </div>
                        <div className="flex justify-end space-x-2">
                            <Button
                                variant="outline"
                                onClick={() => setShowInviteDialog(false)}
                                className="border-gray-600 text-gray-300 hover:bg-gray-800"
                            >
                                Close
                            </Button>
                        </div>
                    </div>
                </DialogContent>
            </Dialog>

            {/* Watchlist Search Dialog */}
            <WatchlistSearchDialog
                open={showWatchlistSearchDialog}
                onOpenChange={setShowWatchlistSearchDialog}
                projectId={projectId}
                onRepositoryAdded={async () => {
                    setShowWatchlistSearchDialog(false)

                    // Fetch updated watchlist data and set initial statuses
                    try {
                        const [projectWatchlistResponse, packageStatusResponse] = await Promise.all([
                            fetch(`${apiBase}/projects/${projectId}/project-watchlist`),
                            fetch(`${apiBase}/projects/${projectId}/watchlist/status`)
                        ])

                        if (projectWatchlistResponse.ok) {
                            const raw = await projectWatchlistResponse.json();
                            const normalized = raw.map((x: any) => ({
                                ...x,
                                // ensure nested package exists and has a stable id
                                package: {
                                    ...(x.package ?? {}),
                                    id: x.package?.id ?? x.package_id ?? x.packageId, // <- cover all cases
                                    name: x.package?.name ?? x.name,                  // helpful for cards/links
                                },
                            }));
                            setProjectWatchlist(normalized);
                        }

                        if (packageStatusResponse.ok) {
                            const statusData = await packageStatusResponse.json()
                            const statusMap: { [key: string]: { status: string, hasScores: boolean } } = {}
                            statusData.forEach((pkg: any) => {
                                statusMap[pkg.packageId] = {
                                    status: pkg.status,
                                    hasScores: pkg.hasScores
                                }
                            })
                            setPackageStatuses(statusMap)
                        }
                    } catch (error) {
                        console.error('Error refreshing watchlist data:', error)
                    }
                }}
            />

            {/* Delete Confirmation Dialog */}
            <Dialog open={showDeleteDialog} onOpenChange={setShowDeleteDialog}>
                <DialogContent className="bg-gray-900 border-red-800">
                    <DialogHeader>
                        <DialogTitle className="text-red-400">Delete Project</DialogTitle>
                    </DialogHeader>
                    <div className="space-y-4">
                        <p className="text-gray-300">
                            Are you sure you want to delete <strong className="text-white">{project?.name}</strong>?
                            This action cannot be undone and will permanently delete:
                        </p>
                        <ul className="text-gray-300 text-sm space-y-1 ml-4">
                            <li>• All project data and settings</li>
                            <li>• All team member associations</li>
                            <li>• All watchlist items</li>
                            <li>• All dependency tracking data</li>
                            {project?.repository_url && (
                                <li>• Monitored branch (if no other projects are tracking it)</li>
                            )}
                        </ul>
                        <div className="flex justify-end space-x-2">
                            <Button
                                variant="outline"
                                onClick={() => setShowDeleteDialog(false)}
                                className="border-gray-600 text-gray-300 hover:bg-gray-800"
                                disabled={deleting}
                            >
                                Cancel
                            </Button>
                            <Button
                                variant="destructive"
                                onClick={handleDeleteProject}
                                disabled={deleting}
                                className="bg-red-600 hover:bg-red-700 text-white"
                            >
                                {deleting ? 'Deleting...' : 'Delete Project'}
                            </Button>
                        </div>
                    </div>
                </DialogContent>
            </Dialog>

            {/* Dependency Review Dialog */}
            <Dialog open={showDependencyReviewDialog} onOpenChange={setShowDependencyReviewDialog}>
                <DialogContent
                    className="bg-gray-900 border-gray-800 max-w-4xl max-h-[90vh] overflow-y-auto scrollbar-hide">
                    <DialogHeader>
                        <DialogTitle className="text-white flex items-center gap-3">
                            <div className="w-10 h-10 rounded-lg flex items-center justify-center"
                                 style={{backgroundColor: 'rgb(84, 0, 250)'}}>
                                <img src="/package_icon.png" alt="Package" className="w-5 h-5"/>
                            </div>
                            {selectedDependency?.name}
                        </DialogTitle>
                    </DialogHeader>

                    {selectedDependency && (
                        <div className="space-y-6">
                            {/* Package Details - Full Width */}
                            <Card style={{backgroundColor: colors.background.card}}>
                                <CardHeader>
                                    <div className="flex items-center justify-between">
                                        <CardTitle className="text-white">Package Details</CardTitle>
                                        <Button
                                            variant="outline"
                                            size="sm"
                                            className="border-gray-600 text-gray-300 hover:bg-gray-700"
                                            onClick={() => {
<<<<<<< HEAD
                                                // Extract the actual package ID from the watchlist package
                                                const packageId = selectedDependency?.package_id || selectedDependency?.package?.id
                                                console.log('Selected dependency:', selectedDependency)
                                                console.log('Package ID:', packageId)
                                                if (packageId) {
                                                    router.push(`/dependency/${projectId}/${packageId}/1`)
=======
                                                const pkgId =
                                                    selectedDependency?.package_id ??
                                                    selectedDependency?.package?.id ??
                                                    selectedDependency?.packageId

                                                const ver =
                                                    selectedDependency?.version ??
                                                    projectDependencies.find(d =>
                                                        d.package_id === pkgId || d.package?.id === pkgId
                                                    )?.version

                                                if (pkgId) {
                                                    gotoDependency(pkgId, ver)   // ✅ uses your helper
>>>>>>> ab4922e0
                                                } else {
                                                    console.error('No package ID found in selectedDependency')
                                                }
                                            }}
                                        >
                                            <ExternalLinkIcon className="mr-2 h-4 w-4"/>
                                            View Full Details
                                        </Button>
                                    </div>
                                </CardHeader>
                                <CardContent>
                                    <div className="flex items-center gap-8">
                                        {/* Progress Circle for Score */}
                                        <div className="flex items-center gap-4">
                                            <div className="relative w-32 h-32">
                                                <svg className="w-32 h-32 transform -rotate-90" viewBox="0 0 36 36">
                                                    <path
                                                        className="text-gray-800"
                                                        stroke="currentColor"
                                                        strokeWidth="3"
                                                        fill="none"
                                                        d="M18 2.0845 a 15.9155 15.9155 0 0 1 0 31.831 a 15.9155 15.9155 0 0 1 0 -31.831"
                                                    />
                                                    <path
                                                        style={{stroke: 'rgb(84, 0, 250)'}}
                                                        stroke="currentColor"
                                                        strokeWidth="3"
                                                        fill="none"
                                                        strokeDasharray={`${selectedDependency.riskScore}, 100`}
                                                        d="M18 2.0845 a 15.9155 15.9155 0 0 1 0 31.831 a 15.9155 15.9155 0 0 1 0 -31.831"
                                                    />
                                                </svg>
                                                <div className="absolute inset-0 flex items-center justify-center">
                                                    <div className="text-center">
                                                        <div
                                                            className="text-3xl font-bold text-white">{selectedDependency.riskScore}</div>
                                                        <div className="text-sm text-gray-400">Score</div>
                                                    </div>
                                                </div>
                                            </div>
                                        </div>

                                        {/* Progress Bars for Score Breakdown */}
                                        <div className="flex-1 space-y-3">
                                            <div>
                                                <div className="flex items-center justify-between mb-2">
                                                    <span className="text-sm text-gray-300">Activity Score</span>
                                                    <span
                                                        className="text-sm text-white font-medium">{selectedDependency.activityScore}</span>
                                                </div>
                                                <div className="w-full bg-gray-700 rounded-full h-2">
                                                    <div
                                                        className="h-2 rounded-full transition-all duration-300"
                                                        style={{
                                                            width: `${selectedDependency.activityScore}%`,
                                                            backgroundColor: 'rgb(84, 0, 250)'
                                                        }}
                                                    ></div>
                                                </div>
                                            </div>

                                            <div>
                                                <div className="flex items-center justify-between mb-2">
                                                    <span className="text-sm text-gray-300">Bus Factor</span>
                                                    <span
                                                        className="text-sm text-white font-medium">{selectedDependency.busFactor}</span>
                                                </div>
                                                <div className="w-full bg-gray-700 rounded-full h-2">
                                                    <div
                                                        className="h-2 rounded-full transition-all duration-300"
                                                        style={{
                                                            width: `${Math.min(selectedDependency.busFactor * 5, 100)}%`,
                                                            backgroundColor: 'rgb(84, 0, 250)'
                                                        }}
                                                    ></div>
                                                </div>
                                            </div>

                                            <div>
                                                <div className="flex items-center justify-between mb-2">
                                                    <span className="text-sm text-gray-300">Vulnerability Score</span>
                                                    <span
                                                        className="text-sm text-white font-medium">{selectedDependency.vulnerabilities}</span>
                                                </div>
                                                <div className="w-full bg-gray-700 rounded-full h-2">
                                                    <div
                                                        className="h-2 rounded-full transition-all duration-300"
                                                        style={{
                                                            width: `${selectedDependency.vulnerabilities}%`,
                                                            backgroundColor: 'rgb(84, 0, 250)'
                                                        }}
                                                    ></div>
                                                </div>
                                            </div>

                                            <div>
                                                <div className="flex items-center justify-between mb-2">
                                                    <span className="text-sm text-gray-300">License Score</span>
                                                    <span
                                                        className="text-sm text-white font-medium">{selectedDependency.licenseScore || 'N/A'}</span>
                                                </div>
                                                <div className="w-full bg-gray-700 rounded-full h-2">
                                                    <div
                                                        className="h-2 rounded-full transition-all duration-300"
                                                        style={{
                                                            width: `${selectedDependency.licenseScore || 0}%`,
                                                            backgroundColor: 'rgb(84, 0, 250)'
                                                        }}
                                                    ></div>
                                                </div>
                                            </div>

                                            <div>
                                                <div className="flex items-center justify-between mb-2">
                                                    <span className="text-sm text-gray-300">Health Score</span>
                                                    <span
                                                        className="text-sm text-white font-medium">{selectedDependency.healthScore}</span>
                                                </div>
                                                <div className="w-full bg-gray-700 rounded-full h-2">
                                                    <div
                                                        className="h-2 rounded-full transition-all duration-300"
                                                        style={{
                                                            width: `${selectedDependency.healthScore}%`,
                                                            backgroundColor: 'rgb(84, 0, 250)'
                                                        }}
                                                    ></div>
                                                </div>
                                            </div>
                                        </div>
                                    </div>
                                </CardContent>
                            </Card>

                            {/* Second Row - Vulnerabilities and License */}
                            <div className="grid grid-cols-1 md:grid-cols-2 gap-6">
                                {/* Vulnerabilities Card */}
                                <Card style={{backgroundColor: colors.background.card}}>
                                    <CardHeader>
                                        <CardTitle className="text-white">Vulnerabilities</CardTitle>
                                    </CardHeader>
                                    <CardContent>
                                        <div className="space-y-2">
                                            <div className="flex items-center gap-2">
                                                <div className="w-3 h-3 rounded-full bg-green-500"></div>
                                                <span className="text-sm text-gray-300">No known vulnerabilities in current version</span>
                                            </div>
                                            <div className="flex items-center gap-2 mt-2">
                                                <img src="/osv_logo.svg" alt="OSV" className="w-4 h-4"/>
                                                <span className="text-xs text-gray-500">Data from OSV</span>
                                            </div>
                                        </div>
                                    </CardContent>
                                </Card>

                                {/* License Information Card */}
                                <Card style={{backgroundColor: colors.background.card}}>
                                    <CardHeader>
                                        <CardTitle className="text-white">License Information</CardTitle>
                                    </CardHeader>
                                    <CardContent>
                                        <div className="flex items-center justify-between">
                                            <div className="flex items-center gap-3">
                                                <div
                                                    className="px-3 py-2 rounded-lg bg-green-500/20 flex items-center justify-center min-w-fit">
                                                    <span
                                                        className="text-green-400 font-bold text-sm whitespace-nowrap">{selectedDependency.license}</span>
                                                </div>
                                                <div>
                                                    <div
                                                        className="text-white font-medium">{selectedDependency.license} License
                                                    </div>
                                                </div>
                                            </div>
                                            {(() => {
                                                const hasProjectLicense = selectedDependency.projectLicense && selectedDependency.projectLicense !== 'unlicensed' && selectedDependency.projectLicense !== 'none' && selectedDependency.projectLicense !== null && selectedDependency.projectLicense !== undefined

                                                if (!hasProjectLicense) {
                                                    return null // Don't show anything if no project license
                                                }

                                                const licenseCompatibility = checkLicenseCompatibility(selectedDependency.projectLicense, selectedDependency.license)

                                                if (licenseCompatibility.isCompatible) {
                                                    return (
                                                        <Badge variant="outline"
                                                               className="border-green-500 text-green-500">
                                                            <Shield className="mr-1 h-3 w-3"/>
                                                            License OK
                                                        </Badge>
                                                    )
                                                } else {
                                                    const severityColor = licenseCompatibility.severity === 'high' ? 'red' :
                                                        licenseCompatibility.severity === 'medium' ? 'yellow' : 'blue'
                                                    return (
                                                        <Badge variant="outline"
                                                               className={`border-${severityColor}-500 text-${severityColor}-500`}>
                                                            <AlertTriangle className="mr-1 h-3 w-3"/>
                                                            License Issue
                                                        </Badge>
                                                    )
                                                }
                                            })()}
                                        </div>
                                    </CardContent>
                                </Card>
                            </div>

                            {/* Review and Timeline - Combined */}
                            <Card style={{backgroundColor: colors.background.card}}>
                                <CardHeader>
                                    <div className="flex items-center justify-between">
                                        <CardTitle className="text-white">Review</CardTitle>
                                        <div>
                                            {selectedDependency.status === 'approved' && (
                                                <Badge variant="outline" className="border-green-500 text-green-500">
                                                    <Check className="mr-1 h-3 w-3"/>
                                                    Approved
                                                </Badge>
                                            )}
                                            {selectedDependency.status === 'rejected' && (
                                                <Badge variant="outline" className="border-red-500 text-red-500">
                                                    <Trash2 className="mr-1 h-3 w-3"/>
                                                    Rejected
                                                </Badge>
                                            )}
                                            {selectedDependency.status === 'pending' && (
                                                <Badge variant="outline"
                                                       className="border-gray-500 text-gray-400 bg-gray-800/50">
                                                    <Clock className="mr-1 h-3 w-3"/>
                                                    Pending
                                                </Badge>
                                            )}
                                        </div>
                                    </div>
                                </CardHeader>
                                <CardContent>
                                    <div className="space-y-4">
                                        {/* Timeline */}
                                        <div className="space-y-4">
                                            <div className="flex items-start gap-3">
                                                <div
                                                    className="w-8 h-8 rounded-full bg-blue-500/20 flex items-center justify-center">
                                                    <User className="h-4 w-4 text-blue-400"/>
                                                </div>
                                                <div className="flex-1">
                                                    <div
                                                        className="text-white font-medium">{selectedDependency.addedBy} added
                                                        this dependency to watchlist
                                                    </div>
                                                    <div className="text-sm text-gray-400">
                                                        {selectedDependency.addedAt ? formatRelativeDate(selectedDependency.addedAt) : 'Unknown date'}
                                                    </div>
                                                </div>
                                            </div>

                                            {/* Dynamic Comments */}
                                            {selectedDependency.comments && selectedDependency.comments.length > 0 && (
                                                selectedDependency.comments.map((comment: any, index: number) => (
                                                    <div key={index} className="flex items-start gap-3">
                                                        <div
                                                            className="w-8 h-8 rounded-full bg-gray-500/20 flex items-center justify-center">
                                                            <MessageSquare className="h-4 w-4 text-gray-400"/>
                                                        </div>
                                                        <div className="flex-1">
                                                            <div
                                                                className="text-white font-medium">{comment.user?.name || comment.user?.email || comment.user_id} commented
                                                            </div>
                                                            <div className="text-gray-300 mt-1">{comment.comment}</div>
                                                            <div className="text-sm text-gray-400">
                                                                {comment.created_at ? formatRelativeDate(comment.created_at) : 'Unknown date'}
                                                            </div>
                                                        </div>
                                                    </div>
                                                ))
                                            )}

                                            {/* Show approval/rejection events if not pending */}
                                            {selectedDependency.status === 'approved' && (
                                                <div className="flex items-start gap-3">
                                                    <div
                                                        className="w-8 h-8 rounded-full bg-green-500/20 flex items-center justify-center">
                                                        <Check className="h-4 w-4 text-green-400"/>
                                                    </div>
                                                    <div className="flex-1">
                                                        <div
                                                            className="text-white font-medium">{selectedDependency.approvedBy || 'Someone'} approved
                                                            this dependency
                                                        </div>
                                                        <div className="text-gray-300 mt-1">This package has been
                                                            approved for use.
                                                        </div>
                                                        <div className="text-sm text-gray-400">
                                                            {selectedDependency.approvedAt ? formatRelativeDate(selectedDependency.approvedAt) : 'Recently'}
                                                        </div>
                                                    </div>
                                                </div>
                                            )}

                                            {selectedDependency.status === 'rejected' && (
                                                <div className="flex items-start gap-3">
                                                    <div
                                                        className="w-8 h-8 rounded-full bg-red-500/20 flex items-center justify-center">
                                                        <Trash2 className="h-4 w-4 text-red-400"/>
                                                    </div>
                                                    <div className="flex-1">
                                                        <div
                                                            className="text-white font-medium">{selectedDependency.rejectedBy || 'Someone'} rejected
                                                            this dependency
                                                        </div>
                                                        <div className="text-gray-300 mt-1">This package has been
                                                            rejected and will not be used.
                                                        </div>
                                                        <div className="text-sm text-gray-400">
                                                            {selectedDependency.rejectedAt ? formatRelativeDate(selectedDependency.rejectedAt) : 'Recently'}
                                                        </div>
                                                    </div>
                                                </div>
                                            )}
                                        </div>

                                        {/* Add Comment Section - Only show when pending */}
                                        {selectedDependency.status === 'pending' && (
                                            <div className="border-t border-gray-700 pt-4">
                                                <div className="flex items-start gap-3">
                                                    <div
                                                        className="w-8 h-8 rounded-full bg-blue-500/20 flex items-center justify-center">
                                                        <User className="h-4 w-4 text-blue-400"/>
                                                    </div>
                                                    <div className="flex-1">
                            <textarea
                                placeholder="Add a comment..."
                                className="w-full px-3 py-2 rounded-lg text-white placeholder-gray-400 focus:outline-none focus:ring-2 focus:ring-blue-500 focus:border-transparent resize-none"
                                style={{
                                    backgroundColor: colors.background.card,
                                    borderColor: 'hsl(var(--border))',
                                    borderWidth: '1px'
                                }}
                                rows={3}
                            />
                                                        <div className="flex items-center justify-between mt-2">
                                                            <div className="flex items-center gap-2">
                                                                <Button
                                                                    size="sm"
                                                                    className="text-white"
                                                                    style={{backgroundColor: 'rgb(34, 197, 94)'}}
                                                                    onClick={async () => {
                                                                        try {
                                                                            const response = await fetch(`${apiBase}/projects/watchlist/${selectedDependency.id}/approve`, {
                                                                                method: 'POST',
                                                                                headers: {'Content-Type': 'application/json'},
                                                                                body: JSON.stringify({userId: backendUserId})
                                                                            })

                                                                            if (response.ok) {
                                                                                // Refresh watchlist data to get actual approver info from database
                                                                                try {
                                                                                    const projectWatchlistResponse = await fetch(`${apiBase}/projects/${projectId}/project-watchlist`)
                                                                                    if (projectWatchlistResponse.ok) {
                                                                                        const projectWatchlistData = await projectWatchlistResponse.json()
                                                                                        setProjectWatchlist(projectWatchlistData)

                                                                                        // Find the updated package and update selectedDependency
                                                                                        const updatedPackage = projectWatchlistData.find((pkg: any) => pkg.id === selectedDependency.id)
                                                                                        if (updatedPackage) {
                                                                                            setSelectedDependency((prev: any) => ({
                                                                                                ...prev,
                                                                                                status: updatedPackage.status,
                                                                                                approvedBy: updatedPackage.approvedByUser?.name || updatedPackage.approvedBy,
                                                                                                approvedAt: updatedPackage.approvedAt
                                                                                            }))
                                                                                        }
                                                                                    }
                                                                                } catch (error) {
                                                                                    console.error('Error refreshing watchlist data:', error)
                                                                                }

                                                                                setShowDependencyReviewDialog(false)
                                                                                toast({
                                                                                    title: "Dependency Approved",
                                                                                    description: `${selectedDependency.name} has been approved.`,
                                                                                })
                                                                                // Status updated successfully - UI already updated
                                                                            } else {
                                                                                toast({
                                                                                    title: "Error",
                                                                                    description: "Failed to approve dependency.",
                                                                                    variant: "destructive"
                                                                                })
                                                                            }
                                                                        } catch (error) {
                                                                            toast({
                                                                                title: "Error",
                                                                                description: "Failed to approve dependency.",
                                                                                variant: "destructive"
                                                                            })
                                                                        }
                                                                    }}
                                                                >
                                                                    <Check className="mr-1 h-3 w-3"/>
                                                                    Approve
                                                                </Button>
                                                                <Button
                                                                    size="sm"
                                                                    className="text-white"
                                                                    style={{backgroundColor: 'rgb(239, 68, 68)'}}
                                                                    onClick={async () => {
                                                                        try {
                                                                            const response = await fetch(`${apiBase}/projects/watchlist/${selectedDependency.id}/reject`, {
                                                                                method: 'POST',
                                                                                headers: {'Content-Type': 'application/json'},
                                                                                body: JSON.stringify({userId: backendUserId})
                                                                            })

                                                                            if (response.ok) {
                                                                                // Refresh watchlist data to get actual approver info from database
                                                                                try {
                                                                                    const projectWatchlistResponse = await fetch(`${apiBase}/projects/${projectId}/project-watchlist`)
                                                                                    if (projectWatchlistResponse.ok) {
                                                                                        const projectWatchlistData = await projectWatchlistResponse.json()
                                                                                        setProjectWatchlist(projectWatchlistData)

                                                                                        // Find the updated package and update selectedDependency
                                                                                        const updatedPackage = projectWatchlistData.find((pkg: any) => pkg.id === selectedDependency.id)
                                                                                        if (updatedPackage) {
                                                                                            setSelectedDependency((prev: any) => ({
                                                                                                ...prev,
                                                                                                status: updatedPackage.status,
                                                                                                rejectedBy: updatedPackage.rejectedByUser?.name || updatedPackage.rejectedBy,
                                                                                                rejectedAt: updatedPackage.rejectedAt
                                                                                            }))
                                                                                        }
                                                                                    }
                                                                                } catch (error) {
                                                                                    console.error('Error refreshing watchlist data:', error)
                                                                                }

                                                                                setShowDependencyReviewDialog(false)
                                                                                toast({
                                                                                    title: "Dependency Rejected",
                                                                                    description: `${selectedDependency.name} has been rejected.`,
                                                                                })
                                                                                // Status updated successfully - UI already updated
                                                                            } else {
                                                                                toast({
                                                                                    title: "Error",
                                                                                    description: "Failed to reject dependency.",
                                                                                    variant: "destructive"
                                                                                })
                                                                            }
                                                                        } catch (error) {
                                                                            toast({
                                                                                title: "Error",
                                                                                description: "Failed to reject dependency.",
                                                                                variant: "destructive"
                                                                            })
                                                                        }
                                                                    }}
                                                                >
                                                                    <Trash2 className="mr-1 h-3 w-3"/>
                                                                    Reject
                                                                </Button>
                                                            </div>
                                                            <Button
                                                                size="sm"
                                                                className="text-white"
                                                                style={{backgroundColor: colors.primary}}
                                                                onClick={async () => {
                                                                    const textarea = document.querySelector('textarea[placeholder="Add a comment..."]') as HTMLTextAreaElement
                                                                    const comment = textarea?.value?.trim()

                                                                    if (!comment) {
                                                                        toast({
                                                                            title: "Error",
                                                                            description: "Please enter a comment.",
                                                                            variant: "destructive"
                                                                        })
                                                                        return
                                                                    }

                                                                    try {
                                                                        const response = await fetch(`${apiBase}/projects/watchlist/${selectedDependency.id}/comment`, {
                                                                            method: 'POST',
                                                                            headers: {'Content-Type': 'application/json'},
                                                                            body: JSON.stringify({
                                                                                userId: backendUserId,
                                                                                comment: comment
                                                                            })
                                                                        })

                                                                        console.log('Comment API response:', response.status, response.statusText, 'ok:', response.ok)

                                                                        if (response.status >= 200 && response.status < 300) {
                                                                            console.log('SUCCESS: Comment added successfully')
                                                                            textarea.value = ''
                                                                            toast({
                                                                                title: "Comment Added",
                                                                                description: "Your comment has been added.",
                                                                            })

                                                                            // Add the new comment to the selected dependency immediately
                                                                            console.log('Current user data:', currentUser)
                                                                            const newComment = {
                                                                                user_id: backendUserId,
                                                                                user: {
                                                                                    name: currentUser?.name || currentUser?.email || 'User',
                                                                                    email: currentUser?.email || 'user@example.com'
                                                                                },
                                                                                comment: comment,
                                                                                created_at: new Date().toISOString()
                                                                            }
                                                                            console.log('New comment object:', newComment)

                                                                            setSelectedDependency((prev: any) => ({
                                                                                ...prev,
                                                                                comments: [...(prev.comments || []), newComment]
                                                                            }))

                                                                            // Also update the projectWatchlist to show the comment in the card
                                                                            setProjectWatchlist((prev: any[]) =>
                                                                                prev.map((item: any) =>
                                                                                    item.id === selectedDependency.id
                                                                                        ? {
                                                                                            ...item,
                                                                                            comments: [...(item.comments || []), newComment]
                                                                                        }
                                                                                        : item
                                                                                )
                                                                            )

                                                                            // Comment added successfully - UI already updated
                                                                        } else {
                                                                            console.log('ERROR: Comment failed with status:', response.status)
                                                                            const errorText = await response.text()
                                                                            console.log('Comment API error:', response.status, errorText)
                                                                            toast({
                                                                                title: "Error",
                                                                                description: `Failed to add comment. Status: ${response.status}`,
                                                                                variant: "destructive"
                                                                            })
                                                                        }
                                                                    } catch (error) {
                                                                        console.log('Comment API catch error:', error)
                                                                        toast({
                                                                            title: "Error",
                                                                            description: "Failed to add comment.",
                                                                            variant: "destructive"
                                                                        })
                                                                    }
                                                                }}
                                                            >
                                                                Comment
                                                            </Button>
                                                        </div>
                                                    </div>
                                                </div>
                                            </div>
                                        )}
                                    </div>
                                </CardContent>
                            </Card>

                        </div>
                    )}
                </DialogContent>
            </Dialog>
        </div>
    )
}



<|MERGE_RESOLUTION|>--- conflicted
+++ resolved
@@ -51,7 +51,7 @@
     getLicenseDisplayName as getComplianceLicenseDisplayName,
     getLicenseColor
 } from "@/lib/compliance-utils"
-// Removed useProjects import - not needed for individual project page
+import {useProjects} from "@/hooks/use-projects"
 import {useUser} from "@clerk/nextjs";
 
 // deps (shared pipeline)
@@ -233,7 +233,7 @@
 
     const params = useParams()
     const router = useRouter()
-    // Removed useProjects - not needed for individual project page
+    const {getProjectById} = useProjects()
     const [project, setProject] = useState<Project | null>(null)
     const [projectDependencies, setProjectDependencies] = useState<ProjectDependency[]>([])
     const [watchlistDependencies, setWatchlistDependencies] = useState<WatchlistDependency[]>([])
@@ -1598,41 +1598,6 @@
                                     </CardContent>
                                 </Card>
                             ) : (
-<<<<<<< HEAD
-                                (() => {
-                                    const filtered = projectDependencies.filter((dep) => {
-                                        const matchesSearch =
-                                            !searchQuery || dep.name.toLowerCase().includes(searchQuery.toLowerCase())
-                                        const matchesFilters =
-                                            activeFilters.length === 0 ||
-                                            activeFilters.every((fid) => FILTER_BY_ID[fid].predicate(dep, project))
-                                        return matchesSearch && matchesFilters
-                                    })
-
-                                    const sorted = sort.key
-                                        ? [...filtered].sort((a, b) => {
-                                            const av = getSortValue(a, sort.key as SortKey)
-                                            const bv = getSortValue(b, sort.key as SortKey)
-                                            const dir = sort.dir === 'asc' ? 1 : -1
-                                            return dir * (av < bv ? -1 : av > bv ? 1 : 0)
-                                        })
-                                        : filtered
-
-                                    return sorted.map((dependency) => (
-                                        <DependencyPackageCard
-                                            key={dependency.id}
-                                            dependency={dependency}
-                                            searchQuery={searchQuery}
-                                            projectLicense={project?.license}
-                                            projectId={projectId}
-                                            isLoading={
-                                                dependency.package?.status === 'queued' ||
-                                                dependency.package?.status === 'fast'
-                                            }
-                                        />
-                                    ))
-                                })()
-=======
                                 dependencyItems.map((dependency) => (
                                     <DependencyPackageCard
                                         key={dependency.id}
@@ -1645,7 +1610,6 @@
                                         }
                                     />
                                 ))
->>>>>>> ab4922e0
                             )}
                         </div>
                     </div>
@@ -1842,49 +1806,6 @@
 
                         {/* D) Watchlist list */}
                         <div className="grid gap-4">
-<<<<<<< HEAD
-                            {projectWatchlist && projectWatchlist.length > 0 ? (
-                                projectWatchlist.map((watchlistItem) => (
-                                    <WatchlistPackageCard
-                                        key={watchlistItem.id}
-                                        package={watchlistItem}
-                                        searchQuery={searchQuery}
-                                        projectLicense={project?.license}
-                                        isLoading={packageStatuses[watchlistItem.package?.id]?.status === 'queued' || packageStatuses[watchlistItem.package?.id]?.status === 'fast'}
-                                        packageStatus={packageStatuses[watchlistItem.package?.id]?.status as 'queued' | 'fast' | 'done'}
-                                        onPackageClick={(pkg) => {
-                                            const packageData = pkg.package || pkg
-                                            const packageName = packageData.name || pkg.name || 'Unknown Package'
-                                            const packageId = packageData.id
-
-                                            setSelectedDependency({
-                                                id: pkg.id,
-                                                package_id: packageId, // Add the actual package ID
-                                                name: packageName,
-                                                version: pkg.version || 'Unknown',
-                                                addedBy: pkg.addedByUser?.name || pkg.addedByUser?.email || pkg.addedBy || pkg.added_by || 'Unknown',
-                                                addedAt: pkg.addedAt || pkg.added_at || new Date(),
-                                                comments: pkg.comments || [],
-                                                riskScore: pkg.package?.total_score || pkg.riskScore || 0,
-                                                status: pkg.status || 'pending',
-                                                approvedBy: pkg.approvedByUser?.name || pkg.approvedBy,
-                                                rejectedBy: pkg.rejectedByUser?.name || pkg.rejectedBy,
-                                                approvedAt: pkg.approvedAt,
-                                                rejectedAt: pkg.rejectedAt,
-                                                healthScore: (pkg.package as any)?.scorecard_score || (pkg.package as any)?.health_score || pkg.healthScore || 0,
-                                                activityScore: pkg.package?.activity_score || pkg.activityScore || 0,
-                                                busFactor: pkg.package?.bus_factor_score || pkg.busFactor || 0,
-                                                license: pkg.package?.license || pkg.license || 'Unknown',
-                                                projectLicense: project?.license || null,
-                                                vulnerabilities: pkg.package?.vulnerability_score || pkg.vulnerabilities || 0,
-                                                licenseScore: pkg.package?.license_score || 0,
-                                                pastVulnerabilities: pkg.pastVulnerabilities || 0
-                                            })
-                                            setShowDependencyReviewDialog(true)
-                                        }}
-                                    />
-                                ))
-=======
                             {watchlistItems && watchlistItems.length > 0 ? (
                                 watchlistItems.map((w) => {
                                     const pkgId = w.package?.id;
@@ -1952,7 +1873,6 @@
                                         />
                                     );
                                 })
->>>>>>> ab4922e0
                             ) : (
                                 <div className="text-center py-12">
                                     <div
@@ -3121,14 +3041,6 @@
                                             size="sm"
                                             className="border-gray-600 text-gray-300 hover:bg-gray-700"
                                             onClick={() => {
-<<<<<<< HEAD
-                                                // Extract the actual package ID from the watchlist package
-                                                const packageId = selectedDependency?.package_id || selectedDependency?.package?.id
-                                                console.log('Selected dependency:', selectedDependency)
-                                                console.log('Package ID:', packageId)
-                                                if (packageId) {
-                                                    router.push(`/dependency/${projectId}/${packageId}/1`)
-=======
                                                 const pkgId =
                                                     selectedDependency?.package_id ??
                                                     selectedDependency?.package?.id ??
@@ -3142,7 +3054,6 @@
 
                                                 if (pkgId) {
                                                     gotoDependency(pkgId, ver)   // ✅ uses your helper
->>>>>>> ab4922e0
                                                 } else {
                                                     console.error('No package ID found in selectedDependency')
                                                 }
