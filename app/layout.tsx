--- conflicted
+++ resolved
@@ -1,69 +1,61 @@
 // app/layout.tsx
-import type { Metadata } from "next";
-import { ClerkProvider } from "@clerk/nextjs";
-import { Inter } from "next/font/google";
-import "./globals.css";
-import { ThemeProvider } from "@/components/theme-provider";
+import type { Metadata } from "next"
+import { ClerkProvider } from "@clerk/nextjs"
+import { Inter } from "next/font/google"
+import "./globals.css"
+import { ThemeProvider } from "@/components/theme-provider"
 
-const inter = Inter({ subsets: ["latin"] });
+const inter = Inter({ subsets: ["latin"] })
 
 export const metadata: Metadata = {
   title: "Deply",
-<<<<<<< HEAD
   description: "Monitor the health, risk, and activity of open-source repositories",
-  generator: 'v0.dev',
   icons: {
     icon: [
-      { url: '/favicon.ico', sizes: 'any' },
-      { url: '/Deply_Logo.png', type: 'image/png' }
+      { url: "/favicon.ico", sizes: "any" },
+      { url: "/Deply_Logo.png", type: "image/png" },
     ],
-    shortcut: '/favicon.ico',
-    apple: '/Deply_Logo.png',
+    shortcut: "/favicon.ico",
+    apple: "/Deply_Logo.png",
   },
 }
-=======
-  description: "Automatically find and fix OSS risks across your current and future codebase",
-};
->>>>>>> 14ee057d
 
 export default function RootLayout({ children }: { children: React.ReactNode }) {
   return (
-<<<<<<< HEAD
-    <html lang="en" suppressHydrationWarning>
-      <body className={`${inter.className} scrollbar-hide`}>
-        <ThemeProvider attribute="class" defaultTheme="system" enableSystem disableTransitionOnChange>
-          <SidebarProvider defaultOpen={true}>
-            <div className="flex min-w-[calc(80vw)]" style={{ width: '100%' }}>
-              <AppSidebar />
-              <MainContent>{children}</MainContent>
-            </div>
-            <Toaster />
-          </SidebarProvider>
-        </ThemeProvider>
-      </body>
-    </html>
-  )
-=======
     <ClerkProvider
       signInFallbackRedirectUrl="/project"
       signInForceRedirectUrl="/project"
       signUpFallbackRedirectUrl="/project"
       signUpForceRedirectUrl="/project"
       appearance={{
-        variables: { colorPrimary: "#4B0082", borderRadius: "12px" },
-        elements: { card: "shadow-none border border-[#E5E7EB]" },
+        // Use design tokens instead of hard-coded light colors
+        variables: {
+          colorPrimary: "hsl(var(--primary))",
+          borderRadius: "12px",
+          colorBackground: "hsl(var(--background))",
+          colorText: "hsl(var(--foreground))",
+        },
+        elements: {
+          card: "bg-card text-card-foreground border border-border shadow-none",
+          headerTitle: "text-foreground",
+          formFieldInput: "bg-background text-foreground border-border",
+        },
       }}
     >
       <html lang="en" suppressHydrationWarning>
-        {/* Force a white background on the whole document */}
-        <body className={`${inter.className} bg-white`}>
-          {/* Force the app to light theme so no dark styles bleed in */}
-          <ThemeProvider attribute="class" forcedTheme="light">
+        {/* no bg-white here; let tokens handle background */}
+        <body className={inter.className}>
+          {/* follow system; don't force light; prevent transition flash */}
+          <ThemeProvider
+            attribute="class"
+            defaultTheme="system"
+            enableSystem
+            disableTransitionOnChange
+          >
             {children}
           </ThemeProvider>
         </body>
       </html>
     </ClerkProvider>
-  );
->>>>>>> 14ee057d
+  )
 }