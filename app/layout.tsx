import "./globals.css";
import { ThemeProvider } from "@/components/theme-provider";

export default function RootLayout({ children }: { children: React.ReactNode }) {
  return (
    <html lang="en" suppressHydrationWarning>
      <body>
        <ThemeProvider attribute="class" defaultTheme="system" enableSystem disableTransitionOnChange>
<<<<<<< HEAD
          {children}
=======
          <SidebarProvider defaultOpen={true}>
            <div className="flex min-w-[calc(80vw)] mx-auto">
              <AppSidebar />
              <MainContent>{children}</MainContent>
            </div>
            <Toaster />
          </SidebarProvider>
>>>>>>> a9b1320b
        </ThemeProvider>
      </body>
    </html>
  );
}<|MERGE_RESOLUTION|>--- conflicted
+++ resolved
@@ -1,14 +1,31 @@
-import "./globals.css";
-import { ThemeProvider } from "@/components/theme-provider";
+import type React from "react"
+import type { Metadata } from "next"
+import { Inter } from "next/font/google"
+import "./globals.css"
+import { ThemeProvider } from "@/components/theme-provider"
+import { AppSidebar } from "@/components/app-sidebar"
+import { SidebarProvider } from "@/components/ui/sidebar"
+import { Toaster } from "@/components/ui/toaster"
+import { MainContent } from "@/components/main-content"
+import { BackgroundGradient } from "@/components/background-gradient"
 
-export default function RootLayout({ children }: { children: React.ReactNode }) {
+const inter = Inter({ subsets: ["latin"] })
+
+export const metadata: Metadata = {
+  title: "OpenSource Insight Tracker",
+  description: "Monitor the health, risk, and activity of open-source repositories",
+  generator: 'v0.dev'
+}
+
+export default function RootLayout({
+  children,
+}: Readonly<{
+  children: React.ReactNode
+}>) {
   return (
     <html lang="en" suppressHydrationWarning>
-      <body>
+      <body className={inter.className}>
         <ThemeProvider attribute="class" defaultTheme="system" enableSystem disableTransitionOnChange>
-<<<<<<< HEAD
-          {children}
-=======
           <SidebarProvider defaultOpen={true}>
             <div className="flex min-w-[calc(80vw)] mx-auto">
               <AppSidebar />
@@ -16,9 +33,8 @@
             </div>
             <Toaster />
           </SidebarProvider>
->>>>>>> a9b1320b
         </ThemeProvider>
       </body>
     </html>
-  );
+  )
 }